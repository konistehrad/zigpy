from __future__ import annotations

import asyncio
from datetime import datetime, timezone
import enum
import itertools
import logging
import sys
import typing
import warnings

from zigpy.ota.manager import find_ota_cluster, update_firmware
from zigpy.zcl.clusters.general import Ota

if sys.version_info[:2] < (3, 11):
    from async_timeout import timeout as asyncio_timeout  # pragma: no cover
else:
    from asyncio import timeout as asyncio_timeout  # pragma: no cover

from zigpy.const import (
    SIG_ENDPOINTS,
    SIG_EP_INPUT,
    SIG_EP_OUTPUT,
    SIG_EP_PROFILE,
    SIG_EP_TYPE,
    SIG_MANUFACTURER,
    SIG_MODEL,
    SIG_NODE_DESC,
)
import zigpy.datastructures
import zigpy.endpoint
import zigpy.exceptions
import zigpy.listeners
import zigpy.types as t
from zigpy.typing import AddressingMode
import zigpy.util
import zigpy.zcl.foundation as foundation
import zigpy.zdo as zdo
import zigpy.zdo.types as zdo_t

if typing.TYPE_CHECKING:
    from zigpy.application import ControllerApplication
<<<<<<< HEAD
    from zigpy.zgp.types import GreenPowerDeviceData
=======
    from zigpy.ota.providers import OtaImageWithMetadata


LOGGER = logging.getLogger(__name__)
>>>>>>> b8c989ec

APS_REPLY_TIMEOUT = 5
APS_REPLY_TIMEOUT_EXTENDED = 28
PACKET_DEBOUNCE_WINDOW = 10

AFTER_OTA_ATTR_READ_DELAY = 10
OTA_RETRY_DECORATOR = zigpy.util.retryable_request(
    tries=4, delay=AFTER_OTA_ATTR_READ_DELAY
)


class Status(enum.IntEnum):
    """The status of a Device. Maintained for backwards compatibility."""

    # No initialization done
    NEW = 0
    # ZDO endpoint discovery done
    ZDO_INIT = 1
    # Endpoints initialized
    ENDPOINTS_INIT = 2


class Device(zigpy.util.LocalLogMixin, zigpy.util.ListenableMixin):
    """A device on the network"""

    manufacturer_id_override = None

    def __init__(self, application: ControllerApplication, ieee: t.EUI64, nwk: t.NWK):
        self._application: ControllerApplication = application
        self._ieee: t.EUI64 = ieee
        self.nwk: t.NWK = t.NWK(nwk)
        self.zdo: zdo.ZDO = zdo.ZDO(self)
        self.endpoints: dict[int, zdo.ZDO | zigpy.endpoint.Endpoint] = {0: self.zdo}
        self.lqi: int | None = None
        self.rssi: int | None = None
        self.ota_in_progress: bool = False
        self._last_seen: datetime | None = None
        self._initialize_task: asyncio.Task | None = None
        self._group_scan_task: asyncio.Task | None = None
        self._listeners = {}
        self._manufacturer: str | None = None
        self._model: str | None = None
        self.node_desc: zdo_t.NodeDescriptor | None = None
        self._pending: zigpy.util.Requests[t.uint8_t] = zigpy.util.Requests()
        self._relays: t.Relays | None = None
        self._skip_configuration: bool = False
        self._send_sequence: int = 0

        self._packet_debouncer = zigpy.datastructures.Debouncer()

        # Retained for backwards compatibility, will be removed in a future release
        self.status = Status.NEW

    def get_sequence(self) -> t.uint8_t:
        self._send_sequence = (self._send_sequence + 1) % 256
        return self._send_sequence

    @property
    def green_power_data(self) -> GreenPowerDeviceData | None:
        return None

    @property
    def is_green_power_device(self) -> bool:
        return self.green_power_data is not None

    @property
    def name(self) -> str:
        return f"0x{self.nwk:04X}"

    def update_last_seen(self) -> None:
        """Update the `last_seen` attribute to the current time and emit an event."""

        warnings.warn(
            "Calling `update_last_seen` directly is deprecated", DeprecationWarning
        )

        self.last_seen = datetime.now(timezone.utc)

    @property
    def last_seen(self) -> float | None:
        return self._last_seen.timestamp() if self._last_seen is not None else None

    @last_seen.setter
    def last_seen(self, value: datetime | int | float):
        if isinstance(value, (int, float)):
            value = datetime.fromtimestamp(value, timezone.utc)

        self._last_seen = value
        self.listener_event("device_last_seen_updated", self._last_seen)

    @property
    def non_zdo_endpoints(self) -> list[zigpy.endpoint.Endpoint]:
        return [
            ep for epid, ep in self.endpoints.items() if not (isinstance(ep, zdo.ZDO))
        ]

    @property
    def has_non_zdo_endpoints(self) -> bool:
        return bool(self.non_zdo_endpoints)

    @property
    def all_endpoints_init(self) -> bool:
        return self.has_non_zdo_endpoints and all(
            ep.status != zigpy.endpoint.Status.NEW for ep in self.non_zdo_endpoints
        )

    @property
    def is_initialized(self) -> bool:
        return self.node_desc is not None and self.all_endpoints_init

    def schedule_group_membership_scan(self) -> asyncio.Task:
        """Rescan device group's membership."""
        if self._group_scan_task and not self._group_scan_task.done():
            self.debug("Cancelling old group rescan")
            self._group_scan_task.cancel()

        self._group_scan_task = asyncio.create_task(self.group_membership_scan())
        return self._group_scan_task

    async def group_membership_scan(self) -> None:
        """Sync up group membership."""
        for ep in self.non_zdo_endpoints:
            await ep.group_membership_scan()

    @property
    def initializing(self) -> bool:
        """Return True if device is being initialized."""
        return self._initialize_task is not None and not self._initialize_task.done()

    def cancel_initialization(self) -> None:
        """Cancel initialization call."""
        if self.initializing:
            self.debug("Canceling old initialize call")
            self._initialize_task.cancel()  # type:ignore[union-attr]

    def schedule_initialize(self) -> asyncio.Task | None:
        # Already-initialized devices don't need to be re-initialized
        if self.is_initialized:
            self.debug("Skipping initialization, device is fully initialized")
            self._application.device_initialized(self)
            return None

        self.debug("Scheduling initialization")

        self.cancel_initialization()
        self._initialize_task = asyncio.create_task(self.initialize())

        return self._initialize_task

    async def get_node_descriptor(self) -> zdo_t.NodeDescriptor:
        self.info("Requesting 'Node Descriptor'")

        status, _, node_desc = await self.zdo.Node_Desc_req(self.nwk)

        if status != zdo_t.Status.SUCCESS:
            raise zigpy.exceptions.InvalidResponse(
                f"Requesting Node Descriptor failed: {status}"
            )

        self.node_desc = node_desc
        self.info("Got Node Descriptor: %s", node_desc)

        return node_desc

    async def initialize(self) -> None:
        try:
            await self._initialize()
        except (asyncio.TimeoutError, zigpy.exceptions.ZigbeeException):
            self.application.listener_event("device_init_failure", self)
        except Exception:
            LOGGER.warning(
                "Device %r failed to initialize due to unexpected error",
                self,
                exc_info=True,
            )

            self.application.listener_event("device_init_failure", self)

    @zigpy.util.retryable_request(tries=5, delay=0.5)
    async def _initialize(self) -> None:
        """Attempts multiple times to discover all basic information about a device: namely
        its node descriptor, all endpoints and clusters, and the model and manufacturer
        attributes from any Basic cluster exposing those attributes.
        """

        # Some devices are improperly initialized and are missing a node descriptor
        if self.node_desc is None:
            await self.get_node_descriptor()

        # Devices should have endpoints other than ZDO
        if self.has_non_zdo_endpoints:
            self.info("Already have endpoints: %s", self.endpoints)
        else:
            self.info("Discovering endpoints")

            status, _, endpoints = await self.zdo.Active_EP_req(self.nwk)

            if status != zdo_t.Status.SUCCESS:
                raise zigpy.exceptions.InvalidResponse(
                    f"Endpoint request failed: {status}"
                )

            self.info("Discovered endpoints: %s", endpoints)

            for endpoint_id in endpoints:
                if endpoint_id != 0:
                    self.add_endpoint(endpoint_id)

        self.status = Status.ZDO_INIT

        # Initialize all of the discovered endpoints
        if self.all_endpoints_init:
            self.info(
                "All endpoints are already initialized: %s", self.non_zdo_endpoints
            )
        else:
            self.info("Initializing endpoints %s", self.non_zdo_endpoints)

            for ep in self.non_zdo_endpoints:
                await ep.initialize()

        # Query model info
        if self.model is not None and self.manufacturer is not None:
            self.info("Already have model and manufacturer info")
        else:
            for ep in self.non_zdo_endpoints:
                if self.model is None or self.manufacturer is None:
                    model, manufacturer = await ep.get_model_info()
                    self.info(
                        "Read model %r and manufacturer %r from %s",
                        model,
                        manufacturer,
                        ep,
                    )

                    if model is not None:
                        self.model = model

                    if manufacturer is not None:
                        self.manufacturer = manufacturer

        self.status = Status.ENDPOINTS_INIT

        self.info("Discovered basic device information for %s", self)

        # Signal to the application that the device is ready
        self._application.device_initialized(self)

    def add_endpoint(self, endpoint_id) -> zigpy.endpoint.Endpoint:
        ep = zigpy.endpoint.Endpoint(self, endpoint_id)
        self.endpoints[endpoint_id] = ep
        return ep

    async def add_to_group(self, grp_id: int, name: str = None) -> None:
        for ep in self.non_zdo_endpoints:
            await ep.add_to_group(grp_id, name)

    async def remove_from_group(self, grp_id: int) -> None:
        for ep in self.non_zdo_endpoints:
            await ep.remove_from_group(grp_id)

    async def request(
        self,
        profile,
        cluster,
        src_ep,
        dst_ep,
        sequence,
        data,
        expect_reply=True,
        timeout=APS_REPLY_TIMEOUT,
        use_ieee=False,
    ):
        extended_timeout = False

        if expect_reply and (self.node_desc is None or self.node_desc.is_end_device):
            self.debug("Extending timeout for 0x%02x request", sequence)
            timeout = APS_REPLY_TIMEOUT_EXTENDED
            extended_timeout = True

        # Use a lambda so we don't leave the coroutine unawaited in case of an exception
        send_request = lambda: self._application.request(  # noqa: E731
            self,
            profile,
            cluster,
            src_ep,
            dst_ep,
            sequence,
            data,
            expect_reply=expect_reply,
            use_ieee=use_ieee,
            extended_timeout=extended_timeout,
        )

        if not expect_reply:
            await send_request()
            return None

        # Only create a pending request if we are expecting a reply
        with self._pending.new(sequence) as req:
            await send_request()

            async with asyncio_timeout(timeout):
                return await req.result

    def handle_message(
        self,
        profile: int,
        cluster: int,
        src_ep: int,
        dst_ep: int,
        message: bytes,
        *,
        dst_addressing: AddressingMode | None = None,
    ):
        """Deprecated compatibility function. Use `packet_received` instead."""

        warnings.warn(
            "`handle_message` is deprecated, use `packet_received`", DeprecationWarning
        )

        if dst_addressing is None:
            dst_addressing = t.AddrMode.NWK

        self.packet_received(
            t.ZigbeePacket(
                profile_id=profile,
                cluster_id=cluster,
                src_ep=src_ep,
                dst_ep=dst_ep,
                data=t.SerializableBytes(message),
                dst=t.AddrModeAddress(
                    addr_mode=dst_addressing,
                    address={
                        t.AddrMode.NWK: self.nwk,
                        t.AddrMode.IEEE: self.ieee,
                    }[dst_addressing],
                ),
            )
        )

    def deserialize(self, endpoint_id, cluster_id, data):
        """Deprecated compatibility function."""
        warnings.warn(
            "`deserialize` is deprecated, avoid rewriting packet structures this way",
            DeprecationWarning,
        )
        return self.endpoints[endpoint_id].deserialize(cluster_id, data)

    def packet_received(self, packet: t.ZigbeePacket) -> None:
        # Set radio details that can be read from any type of packet
        self.last_seen = packet.timestamp

        if packet.lqi is not None:
            self.lqi = packet.lqi

        if packet.rssi is not None:
            self.rssi = packet.rssi

        if self._packet_debouncer.filter(
            # Be conservative with deduplication
            obj=packet.replace(timestamp=None, tsn=None, lqi=None, rssi=None),
            expire_in=PACKET_DEBOUNCE_WINDOW,
        ):
            self.debug("Filtering duplicate packet")
            return

        # Filter out packets that refer to unknown endpoints or clusters
        if packet.src_ep not in self.endpoints:
            self.debug(
                "Ignoring message on unknown endpoint %s (expected one of %s)",
                packet.src_ep,
                self.endpoints,
            )
            return

        endpoint = self.endpoints[packet.src_ep]

        # Ignore packets that do not match the endpoint's clusters.
        # TODO: this isn't actually necessary, we can parse most packets by cluster ID.
        if (
            packet.dst_ep != zdo.ZDO_ENDPOINT
            and packet.cluster_id not in endpoint.in_clusters
            and packet.cluster_id not in endpoint.out_clusters
        ):
            self.debug(
                "Ignoring message on unknown cluster %s for endpoint %s",
                packet.cluster_id,
                endpoint,
            )
            return

        # Parse the ZCL/ZDO header first. This should never fail.
        data = packet.data.serialize()

        if packet.dst_ep == zdo.ZDO_ENDPOINT:
            hdr, _ = zdo_t.ZDOHeader.deserialize(packet.cluster_id, data)
        else:
            hdr, _ = foundation.ZCLHeader.deserialize(data)

        try:
            if (
                type(self).deserialize is not Device.deserialize
                or getattr(self.deserialize, "__func__", None) is not Device.deserialize
            ):
                # XXX: support for custom deserialization will be removed
                hdr, args = self.deserialize(packet.src_ep, packet.cluster_id, data)
            else:
                # Next, parse the ZCL/ZDO payload
                # FIXME: ZCL deserialization mutates the header!
                hdr, args = endpoint.deserialize(packet.cluster_id, data)
        except Exception as exc:
            error = zigpy.exceptions.ParsingError()
            error.__cause__ = exc

            self.debug("Failed to parse packet %r", packet, exc_info=error)
        else:
            error = None

        # Resolve the future if this is a response to a request
        if hdr.tsn in self._pending and (
            hdr.direction == foundation.Direction.Server_to_Client
            if isinstance(hdr, foundation.ZCLHeader)
            else hdr.is_reply
        ):
            future = self._pending[hdr.tsn]

            try:
                if error is not None:
                    future.result.set_exception(error)
                else:
                    future.result.set_result(args)
            except asyncio.InvalidStateError:
                self.debug(
                    (
                        "Invalid state on future for 0x%02x seq "
                        "-- probably duplicate response"
                    ),
                    hdr.tsn,
                )

            return

        if error is not None:
            return

        # Pass the request off to a listener, if one is registered
        for listener in itertools.chain(
            self._application._req_listeners[zigpy.listeners.ANY_DEVICE],
            self._application._req_listeners[self],
        ):
            # Resolve only until the first future listener
            if listener.resolve(hdr, args) and isinstance(
                listener, zigpy.listeners.FutureListener
            ):
                break

        # Finally, pass it off to the endpoint message handler. This will be removed.
        endpoint.handle_message(
            packet.profile_id,
            packet.cluster_id,
            hdr,
            args,
            dst_addressing=packet.dst.addr_mode if packet.dst is not None else None,
        )

    async def reply(
        self, profile, cluster, src_ep, dst_ep, sequence, data, use_ieee=False
    ):
        return await self.request(
            profile,
            cluster,
            src_ep,
            dst_ep,
            sequence,
            data,
            expect_reply=False,
            use_ieee=use_ieee,
        )

    async def update_firmware(
        self,
        image: OtaImageWithMetadata,
        progress_callback: callable = None,
        force: bool = False,
    ) -> foundation.Status:
        """Update device firmware."""
        if self.ota_in_progress:
            self.debug("OTA already in progress")
            return

        self.ota_in_progress = True

        try:
            result = await update_firmware(
                device=self,
                image=image,
                progress_callback=progress_callback,
                force=force,
            )
        except Exception as exc:
            self.debug("OTA failed!", exc_info=exc)
            raise exc
        finally:
            self.ota_in_progress = False

        if result != foundation.Status.SUCCESS:
            return result

        # Clear the current file version when the update succeeds
        ota = find_ota_cluster(self)
        ota.update_attribute(Ota.AttributeDefs.current_file_version.id, None)

        await asyncio.sleep(AFTER_OTA_ATTR_READ_DELAY)
        await OTA_RETRY_DECORATOR(ota.read_attributes)(
            [Ota.AttributeDefs.current_file_version.name]
        )

        return result

    def radio_details(self, lqi=None, rssi=None) -> None:
        if lqi is not None:
            self.lqi = lqi
        if rssi is not None:
            self.rssi = rssi

    def log(self, lvl, msg, *args, **kwargs) -> None:
        msg = "[0x%04x] " + msg
        args = (self.nwk,) + args
        LOGGER.log(lvl, msg, *args, **kwargs)

    @property
    def application(self) -> ControllerApplication:
        return self._application

    @property
    def ieee(self) -> t.EUI64:
        return self._ieee

    @property
    def manufacturer(self) -> str | None:
        return self._manufacturer

    @manufacturer.setter
    def manufacturer(self, value) -> None:
        if isinstance(value, str):
            self._manufacturer = value

    @property
    def manufacturer_id(self) -> int | None:
        """Return manufacturer id."""
        if self.manufacturer_id_override:
            return self.manufacturer_id_override
        elif self.node_desc is not None:
            return self.node_desc.manufacturer_code
        else:
            return None

    @property
    def model(self) -> str | None:
        return self._model

    @model.setter
    def model(self, value) -> None:
        if isinstance(value, str):
            self._model = value

    @property
    def skip_configuration(self) -> bool:
        return self._skip_configuration

    @skip_configuration.setter
    def skip_configuration(self, should_skip_configuration) -> None:
        if isinstance(should_skip_configuration, bool):
            self._skip_configuration = should_skip_configuration
        else:
            self._skip_configuration = False

    @property
    def relays(self) -> t.Relays | None:
        """Relay list."""
        return self._relays

    @relays.setter
    def relays(self, relays: t.Relays | None) -> None:
        if relays is None:
            pass
        elif not isinstance(relays, t.Relays):
            relays = t.Relays(relays)

        self._relays = relays
        self.listener_event("device_relays_updated", relays)

    def __getitem__(self, key):
        return self.endpoints[key]

    def get_signature(self) -> dict[str, typing.Any]:
        # return the device signature by providing essential device information
        #    - Model Identifier ( Attribute 0x0005 of Basic Cluster 0x0000 )
        #    - Manufacturer Name ( Attribute 0x0004 of Basic Cluster 0x0000 )
        #    - Endpoint list
        #        - Profile Id, Device Id, Cluster Out, Cluster In
        signature: dict[str, typing.Any] = {}
        if self._manufacturer is not None:
            signature[SIG_MANUFACTURER] = self.manufacturer
        if self._model is not None:
            signature[SIG_MODEL] = self._model
        if self.node_desc is not None:
            signature[SIG_NODE_DESC] = self.node_desc.as_dict()

        for endpoint_id, endpoint in self.endpoints.items():
            if endpoint_id == 0:  # ZDO
                continue
            signature.setdefault(SIG_ENDPOINTS, {})
            in_clusters = list(endpoint.in_clusters)
            out_clusters = list(endpoint.out_clusters)
            signature[SIG_ENDPOINTS][endpoint_id] = {
                SIG_EP_PROFILE: endpoint.profile_id,
                SIG_EP_TYPE: endpoint.device_type,
                SIG_EP_INPUT: in_clusters,
                SIG_EP_OUTPUT: out_clusters,
            }
        return signature

    def __repr__(self) -> str:
        return (
            f"<"
            f"{type(self).__name__}"
            f" model={self.model!r}"
            f" manuf={self.manufacturer!r}"
            f" nwk={t.NWK(self.nwk)}"
            f" ieee={self.ieee}"
            f" is_initialized={self.is_initialized}"
            f">"
        )


async def broadcast(
    app,
    profile,
    cluster,
    src_ep,
    dst_ep,
    grpid,
    radius,
    sequence,
    data,
    broadcast_address=t.BroadcastAddress.RX_ON_WHEN_IDLE,
):
    return await app.broadcast(
        profile,
        cluster,
        src_ep,
        dst_ep,
        grpid,
        radius,
        sequence,
        data,
        broadcast_address=broadcast_address,
    )<|MERGE_RESOLUTION|>--- conflicted
+++ resolved
@@ -40,14 +40,11 @@
 
 if typing.TYPE_CHECKING:
     from zigpy.application import ControllerApplication
-<<<<<<< HEAD
+    from zigpy.ota.providers import OtaImageWithMetadata
     from zigpy.zgp.types import GreenPowerDeviceData
-=======
-    from zigpy.ota.providers import OtaImageWithMetadata
 
 
 LOGGER = logging.getLogger(__name__)
->>>>>>> b8c989ec
 
 APS_REPLY_TIMEOUT = 5
 APS_REPLY_TIMEOUT_EXTENDED = 28
