"""General Functional Domain"""

from __future__ import annotations

from datetime import datetime
from typing import Any

import zigpy.types as t
from zigpy.zcl import Cluster, foundation
from zigpy.zcl.foundation import ZCLAttributeDef, ZCLCommandDef


class Basic(Cluster):
    """Attributes for determining basic information about a
    device, setting user device information such as location,
    and enabling a device.
    """

    class PowerSource(t.enum8):
        """Power source enum."""

        Unknown = 0x00
        Mains_single_phase = 0x01
        Mains_three_phase = 0x02
        Battery = 0x03
        DC_Source = 0x04
        Emergency_Mains_Always_On = 0x05
        Emergency_Mains_Transfer_Switch = 0x06

        def __init__(self, *args, **kwargs):
            self.battery_backup = False

        @classmethod
        def deserialize(cls, data: bytes) -> tuple[bytes, bytes]:
            val, data = t.uint8_t.deserialize(data)
            r = cls(val & 0x7F)
            r.battery_backup = bool(val & 0x80)
            return r, data

    class PhysicalEnvironment(t.enum8):
        Unspecified_environment = 0x00
        # Mirror Capacity Available: for 0x0109 Profile Id only; use 0x71 moving forward
        # Atrium: defined for legacy devices with non-0x0109 Profile Id; use 0x70 moving
        #         forward

        # Note: This value is deprecated for Profile Id 0x0104. The value 0x01 is
        #       maintained for historical purposes and SHOULD only be used for backwards
        #       compatibility with devices developed before this specification. The 0x01
        #       value MUST be interpreted using the Profile Id of the endpoint upon
        #       which it is implemented. For endpoints with the Smart Energy Profile Id
        #       (0x0109) the value 0x01 has a meaning of Mirror. For endpoints with any
        #       other profile identifier, the value 0x01 has a meaning of Atrium.
        Mirror_or_atrium_legacy = 0x01
        Bar = 0x02
        Courtyard = 0x03
        Bathroom = 0x04
        Bedroom = 0x05
        Billiard_Room = 0x06
        Utility_Room = 0x07
        Cellar = 0x08
        Storage_Closet = 0x09
        Theater = 0x0A
        Office = 0x0B
        Deck = 0x0C
        Den = 0x0D
        Dining_Room = 0x0E
        Electrical_Room = 0x0F
        Elevator = 0x10
        Entry = 0x11
        Family_Room = 0x12
        Main_Floor = 0x13
        Upstairs = 0x14
        Downstairs = 0x15
        Basement = 0x16
        Gallery = 0x17
        Game_Room = 0x18
        Garage = 0x19
        Gym = 0x1A
        Hallway = 0x1B
        House = 0x1C
        Kitchen = 0x1D
        Laundry_Room = 0x1E
        Library = 0x1F
        Master_Bedroom = 0x20
        Mud_Room_small_room_for_coats_and_boots = 0x21
        Nursery = 0x22
        Pantry = 0x23
        Office_2 = 0x24
        Outside = 0x25
        Pool = 0x26
        Porch = 0x27
        Sewing_Room = 0x28
        Sitting_Room = 0x29
        Stairway = 0x2A
        Yard = 0x2B
        Attic = 0x2C
        Hot_Tub = 0x2D
        Living_Room = 0x2E
        Sauna = 0x2F
        Workshop = 0x30
        Guest_Bedroom = 0x31
        Guest_Bath = 0x32
        Back_Yard = 0x34
        Front_Yard = 0x35
        Patio = 0x36
        Driveway = 0x37
        Sun_Room = 0x38
        Grand_Room = 0x39
        Spa = 0x3A
        Whirlpool = 0x3B
        Shed = 0x3C
        Equipment_Storage = 0x3D
        Craft_Room = 0x3E
        Fountain = 0x3F
        Pond = 0x40
        Reception_Room = 0x41
        Breakfast_Room = 0x42
        Nook = 0x43
        Garden = 0x44
        Balcony = 0x45
        Panic_Room = 0x46
        Terrace = 0x47
        Roof = 0x48
        Toilet = 0x49
        Toilet_Main = 0x4A
        Outside_Toilet = 0x4B
        Shower_room = 0x4C
        Study = 0x4D
        Front_Garden = 0x4E
        Back_Garden = 0x4F
        Kettle = 0x50
        Television = 0x51
        Stove = 0x52
        Microwave = 0x53
        Toaster = 0x54
        Vacuum = 0x55
        Appliance = 0x56
        Front_Door = 0x57
        Back_Door = 0x58
        Fridge_Door = 0x59
        Medication_Cabinet_Door = 0x60
        Wardrobe_Door = 0x61
        Front_Cupboard_Door = 0x62
        Other_Door = 0x63
        Waiting_Room = 0x64
        Triage_Room = 0x65
        Doctors_Office = 0x66
        Patients_Private_Room = 0x67
        Consultation_Room = 0x68
        Nurse_Station = 0x69
        Ward = 0x6A
        Corridor = 0x6B
        Operating_Theatre = 0x6C
        Dental_Surgery_Room = 0x6D
        Medical_Imaging_Room = 0x6E
        Decontamination_Room = 0x6F
        Atrium = 0x70
        Mirror = 0x71
        Unknown_environment = 0xFF

    class AlarmMask(t.bitmap8):
        General_hardware_fault = 0x01
        General_software_fault = 0x02

    class DisableLocalConfig(t.bitmap8):
        Reset = 0x01
        Device_Configuration = 0x02

    class GenericDeviceClass(t.enum8):
        Lighting = 0x00

    class GenericLightingDeviceType(t.enum8):
        Incandescent = 0x00
        Spotlight_Halogen = 0x01
        Halogen_bulb = 0x02
        CFL = 0x03
        Linear_Fluorescent = 0x04
        LED_bulb = 0x05
        Spotlight_LED = 0x06
        LED_strip = 0x07
        LED_tube = 0x08
        Generic_indoor_luminaire = 0x09
        Generic_outdoor_luminaire = 0x0A
        Pendant_luminaire = 0x0B
        Floor_standing_luminaire = 0x0C
        Generic_Controller = 0xE0
        Wall_Switch = 0xE1
        Portable_remote_controller = 0xE2
        Motion_sensor = 0xE3
        # 0xe4 to 0xef Reserved
        Generic_actuator = 0xF0
        Wall_socket = 0xF1
        Gateway_Bridge = 0xF2
        Plug_in_unit = 0xF3
        Retrofit_actuator = 0xF4
        Unspecified = 0xFF

    cluster_id = 0x0000
    ep_attribute = "basic"
    attributes: dict[int, ZCLAttributeDef] = {
        # Basic Device Information
        0x0000: ("zcl_version", t.uint8_t),
        0x0001: ("app_version", t.uint8_t),
        0x0002: ("stack_version", t.uint8_t),
        0x0003: ("hw_version", t.uint8_t),
        0x0004: ("manufacturer", t.LimitedCharString(32)),
        0x0005: ("model", t.LimitedCharString(32)),
        0x0006: ("date_code", t.LimitedCharString(16)),
        0x0007: ("power_source", PowerSource),
        0x0008: ("generic_device_class", GenericDeviceClass),
        # Lighting is the only non-reserved device type
        0x0009: ("generic_device_type", GenericLightingDeviceType),
        0x000A: ("product_code", t.LVBytes),
        0x000B: ("product_url", t.CharacterString),
        0x000C: ("manufacturer_version_details", t.CharacterString),
        0x000D: ("serial_number", t.CharacterString),
        0x000E: ("product_label", t.CharacterString),
        # Basic Device Settings
        0x0010: ("location_desc", t.LimitedCharString(16)),
        0x0011: ("physical_env", PhysicalEnvironment),
        0x0012: ("device_enabled", t.Bool),
        0x0013: ("alarm_mask", AlarmMask),
        0x0014: ("disable_local_config", DisableLocalConfig),
        0x4000: ("sw_build_id", t.CharacterString),
        0xFFFD: ("cluster_revision", t.uint16_t),
        0xFFFE: ("attr_reporting_status", foundation.AttributeReportingStatus),
    }
    server_commands: dict[int, ZCLCommandDef] = {
        0x00: ZCLCommandDef("reset_fact_default", {}, False)
    }
    client_commands: dict[int, ZCLCommandDef] = {}


class PowerConfiguration(Cluster):
    """Attributes for determining more detailed information
    about a device’s power source(s), and for configuring
    under/over voltage alarms."""

    class MainsAlarmMask(t.bitmap8):
        Voltage_Too_Low = 0b00000001
        Voltage_Too_High = 0b00000010
        Power_Supply_Unavailable = 0b00000100

    class BatterySize(t.enum8):
        No_battery = 0x00
        Built_in = 0x01
        Other = 0x02
        AA = 0x03
        AAA = 0x04
        C = 0x05
        D = 0x06
        CR2 = 0x07
        CR123A = 0x08
        Unknown = 0xFF

    cluster_id = 0x0001
    name = "Power Configuration"
    ep_attribute = "power"
    attributes: dict[int, ZCLAttributeDef] = {
        # Mains Information
        0x0000: ("mains_voltage", t.uint16_t),
        0x0001: ("mains_frequency", t.uint8_t),
        # Mains Settings
        0x0010: ("mains_alarm_mask", MainsAlarmMask),
        0x0011: ("mains_volt_min_thres", t.uint16_t),
        0x0012: ("mains_volt_max_thres", t.uint16_t),
        0x0013: ("mains_voltage_dwell_trip_point", t.uint16_t),
        # Battery Information
        0x0020: ("battery_voltage", t.uint8_t),
        0x0021: ("battery_percentage_remaining", t.uint8_t),
        # Battery Settings
        0x0030: ("battery_manufacturer", t.LimitedCharString(16)),
        0x0031: ("battery_size", BatterySize),
        0x0032: ("battery_a_hr_rating", t.uint16_t),  # measured in units of 10mAHr
        0x0033: ("battery_quantity", t.uint8_t),
        0x0034: ("battery_rated_voltage", t.uint8_t),  # measured in units of 100mV
        0x0035: ("battery_alarm_mask", t.bitmap8),
        0x0036: ("battery_volt_min_thres", t.uint8_t),
        0x0037: ("battery_volt_thres1", t.uint16_t),
        0x0038: ("battery_volt_thres2", t.uint16_t),
        0x0039: ("battery_volt_thres3", t.uint16_t),
        0x003A: ("battery_percent_min_thres", t.uint8_t),
        0x003B: ("battery_percent_thres1", t.uint8_t),
        0x003C: ("battery_percent_thres2", t.uint8_t),
        0x003D: ("battery_percent_thres3", t.uint8_t),
        0x003E: ("battery_alarm_state", t.bitmap32),
        # Battery 2 Information
        0x0040: ("battery_2_voltage", t.uint8_t),
        0x0041: ("battery_2_percentage_remaining", t.uint8_t),
        # Battery 2 Settings
        0x0050: ("battery_2_manufacturer", t.CharacterString),
        0x0051: ("battery_2_size", t.enum8),
        0x0052: ("battery_2_a_hr_rating", t.uint16_t),
        0x0053: ("battery_2_quantity", t.uint8_t),
        0x0054: ("battery_2_rated_voltage", t.uint8_t),
        0x0055: ("battery_2_alarm_mask", t.bitmap8),
        0x0056: ("battery_2_volt_min_thres", t.uint8_t),
        0x0057: ("battery_2_volt_thres1", t.uint16_t),
        0x0058: ("battery_2_volt_thres2", t.uint16_t),
        0x0059: ("battery_2_volt_thres3", t.uint16_t),
        0x005A: ("battery_2_percent_min_thres", t.uint8_t),
        0x005B: ("battery_2_percent_thres1", t.uint8_t),
        0x005C: ("battery_2_percent_thres2", t.uint8_t),
        0x005D: ("battery_2_percent_thres3", t.uint8_t),
        0x005E: ("battery_2_alarm_state", t.bitmap32),
        # Battery 3 Information
        0x0060: ("battery_3_voltage", t.uint8_t),
        0x0061: ("battery_3_percentage_remaining", t.uint8_t),
        # Battery 3 Settings
        0x0070: ("battery_3_manufacturer", t.CharacterString),
        0x0071: ("battery_3_size", t.enum8),
        0x0072: ("battery_3_a_hr_rating", t.uint16_t),
        0x0073: ("battery_3_quantity", t.uint8_t),
        0x0074: ("battery_3_rated_voltage", t.uint8_t),
        0x0075: ("battery_3_alarm_mask", t.bitmap8),
        0x0076: ("battery_3_volt_min_thres", t.uint8_t),
        0x0077: ("battery_3_volt_thres1", t.uint16_t),
        0x0078: ("battery_3_volt_thres2", t.uint16_t),
        0x0079: ("battery_3_volt_thres3", t.uint16_t),
        0x007A: ("battery_3_percent_min_thres", t.uint8_t),
        0x007B: ("battery_3_percent_thres1", t.uint8_t),
        0x007C: ("battery_3_percent_thres2", t.uint8_t),
        0x007D: ("battery_3_percent_thres3", t.uint8_t),
        0x007E: ("battery_3_alarm_state", t.bitmap32),
        0xFFFD: ("cluster_revision", t.uint16_t),
        0xFFFE: ("attr_reporting_status", foundation.AttributeReportingStatus),
    }
    server_commands: dict[int, ZCLCommandDef] = {}
    client_commands: dict[int, ZCLCommandDef] = {}


class DeviceTemperature(Cluster):
    """Attributes for determining information about a device’s
    internal temperature, and for configuring under/over
    temperature alarms."""

    class DeviceTempAlarmMask(t.bitmap8):
        Temp_too_low = 0b00000001
        Temp_too_high = 0b00000010

    cluster_id = 0x0002
    name = "Device Temperature"
    ep_attribute = "device_temperature"
    attributes: dict[int, ZCLAttributeDef] = {
        # Device Temperature Information
        0x0000: ("current_temperature", t.int16s),
        0x0001: ("min_temp_experienced", t.int16s),
        0x0002: ("max_temp_experienced", t.int16s),
        0x0003: ("over_temp_total_dwell", t.uint16_t),
        # Device Temperature Settings
        0x0010: ("dev_temp_alarm_mask", DeviceTempAlarmMask),
        0x0011: ("low_temp_thres", t.int16s),
        0x0012: ("high_temp_thres", t.int16s),
        0x0013: ("low_temp_dwell_trip_point", t.uint24_t),
        0x0014: ("high_temp_dwell_trip_point", t.uint24_t),
        0xFFFD: ("cluster_revision", t.uint16_t),
        0xFFFE: ("attr_reporting_status", foundation.AttributeReportingStatus),
    }
    server_commands: dict[int, ZCLCommandDef] = {}
    client_commands: dict[int, ZCLCommandDef] = {}


class Identify(Cluster):
    """Attributes and commands for putting a device into
    Identification mode (e.g. flashing a light)"""

    class EffectIdentifier(t.enum8):
        Blink = 0x00
        Breathe = 0x01
        Okay = 0x02
        Channel_change = 0x03
        Finish_effect = 0xFE
        Stop_effect = 0xFF

    class EffectVariant(t.enum8):
        Default = 0x00

    cluster_id = 0x0003
    ep_attribute = "identify"
    attributes: dict[int, ZCLAttributeDef] = {
        0x0000: ("identify_time", t.uint16_t),
        # 0x0001: ("identify_commission_state", t.bitmap8),
        0xFFFD: ("cluster_revision", t.uint16_t),
        0xFFFE: ("attr_reporting_status", foundation.AttributeReportingStatus),
    }
    server_commands: dict[int, ZCLCommandDef] = {
        0x00: ZCLCommandDef("identify", {"identify_time": t.uint16_t}, False),
        0x01: ZCLCommandDef("identify_query", {}, False),
        # 0x02: ("ezmode_invoke", (t.bitmap8,), False),
        # 0x03: ("update_commission_state", (t.bitmap8,), False),
        0x40: ZCLCommandDef(
            "trigger_effect",
            {"effect_id": EffectIdentifier, "effect_variant": EffectVariant},
            False,
        ),
    }
    client_commands: dict[int, ZCLCommandDef] = {
        0x00: ZCLCommandDef("identify_query_response", {"timeout": t.uint16_t}, True)
    }


class Groups(Cluster):
    """Attributes and commands for group configuration and
    manipulation."""

    class NameSupport(t.bitmap8):
        Supported = 0b10000000

    cluster_id = 0x0004
    ep_attribute = "groups"
    attributes: dict[int, ZCLAttributeDef] = {
        0x0000: ("name_support", NameSupport),
        0xFFFD: ("cluster_revision", t.uint16_t),
        0xFFFE: ("attr_reporting_status", foundation.AttributeReportingStatus),
    }
    server_commands: dict[int, ZCLCommandDef] = {
        0x00: ZCLCommandDef(
            "add",
            {"group_id": t.Group, "group_name": t.LimitedCharString(16)},
            False,
        ),
        0x01: ZCLCommandDef("view", {"group_id": t.Group}, False),
        0x02: ZCLCommandDef("get_membership", {"groups": t.LVList[t.Group]}, False),
        0x03: ZCLCommandDef("remove", {"group_id": t.Group}, False),
        0x04: ZCLCommandDef("remove_all", {}, False),
        0x05: ZCLCommandDef(
            "add_if_identifying",
            {"group_id": t.Group, "group_name": t.LimitedCharString(16)},
            False,
        ),
    }
    client_commands: dict[int, ZCLCommandDef] = {
        0x00: ZCLCommandDef(
            "add_response",
            {"status": foundation.Status, "group_id": t.Group},
            True,
        ),
        0x01: ZCLCommandDef(
            "view_response",
            {
                "status": foundation.Status,
                "group_id": t.Group,
                "group_name": t.LimitedCharString(16),
            },
            True,
        ),
        0x02: ZCLCommandDef(
            "get_membership_response",
            {"capacity": t.uint8_t, "groups": t.LVList[t.Group]},
            True,
        ),
        0x03: ZCLCommandDef(
            "remove_response",
            {"status": foundation.Status, "group_id": t.Group},
            True,
        ),
    }


class Scenes(Cluster):
    """Attributes and commands for scene configuration and
    manipulation."""

    class NameSupport(t.bitmap8):
        Supported = 0b10000000

    cluster_id = 0x0005
    ep_attribute = "scenes"
    attributes: dict[int, ZCLAttributeDef] = {
        # Scene Management Information
        0x0000: ("count", t.uint8_t),
        0x0001: ("current_scene", t.uint8_t),
        0x0002: ("current_group", t.uint16_t),
        0x0003: ("scene_valid", t.Bool),
        0x0004: ("name_support", NameSupport),
        0x0005: ("last_configured_by", t.EUI64),
        0xFFFD: ("cluster_revision", t.uint16_t),
        0xFFFE: ("attr_reporting_status", foundation.AttributeReportingStatus),
    }
    server_commands: dict[int, ZCLCommandDef] = {
        0x00: ZCLCommandDef(
            "add",
            {
                "group_id": t.Group,
                "scene_id": t.uint8_t,
                "transition_time": t.uint16_t,
                "scene_name": t.LimitedCharString(16),
            },
            False,
        ),  # TODO: + extension field sets
        0x01: ZCLCommandDef(
            "view", {"group_id": t.Group, "scene_id": t.uint8_t}, False
        ),
        0x02: ZCLCommandDef(
            "remove", {"group_id": t.Group, "scene_id": t.uint8_t}, False
        ),
        0x03: ZCLCommandDef("remove_all", {"group_id": t.Group}, False),
        0x04: ZCLCommandDef(
            "store", {"group_id": t.Group, "scene_id": t.uint8_t}, False
        ),
        0x05: ZCLCommandDef(
            "recall",
            {
                "group_id": t.Group,
                "scene_id": t.uint8_t,
                "transition_time?": t.uint16_t,
            },
            False,
        ),
        0x06: ZCLCommandDef("get_scene_membership", {"group_id": t.Group}, False),
        0x40: ZCLCommandDef(
            "enhanced_add",
            {
                "group_id": t.Group,
                "scene_id": t.uint8_t,
                "transition_time": t.uint16_t,
                "scene_name": t.LimitedCharString(16),
            },
            False,
        ),
        0x41: ZCLCommandDef(
            "enhanced_view", {"group_id": t.Group, "scene_id": t.uint8_t}, False
        ),
        0x42: ZCLCommandDef(
            "copy",
            {
                "mode": t.uint8_t,
                "group_id_from": t.uint16_t,
                "scene_id_from": t.uint8_t,
                "group_id_to": t.uint16_t,
                "scene_id_to": t.uint8_t,
            },
            False,
        ),
    }
    client_commands: dict[int, ZCLCommandDef] = {
        0x00: ZCLCommandDef(
            "add_scene_response",
            {"status": foundation.Status, "group_id": t.Group, "scene_id": t.uint8_t},
            True,
        ),
        0x01: ZCLCommandDef(
            "view_response",
            {
                "status": foundation.Status,
                "group_id": t.Group,
                "scene_id": t.uint8_t,
                "transition_time?": t.uint16_t,
                "scene_name?": t.LimitedCharString(16),
            },
            True,
        ),  # TODO: + extension field sets
        0x02: ZCLCommandDef(
            "remove_scene_response",
            {"status": foundation.Status, "group_id": t.Group, "scene_id": t.uint8_t},
            True,
        ),
        0x03: ZCLCommandDef(
            "remove_all_scenes_response",
            {"status": foundation.Status, "group_id": t.Group},
            True,
        ),
        0x04: ZCLCommandDef(
            "store_scene_response",
            {"status": foundation.Status, "group_id": t.Group, "scene_id": t.uint8_t},
            True,
        ),
        0x06: ZCLCommandDef(
            "get_scene_membership_response",
            {
                "status": foundation.Status,
                "capacity": t.uint8_t,
                "group_id": t.Group,
                "scenes?": t.LVList[t.uint8_t],
            },
            True,
        ),
        0x40: ZCLCommandDef(
            "enhanced_add_response",
            {"status": foundation.Status, "group_id": t.Group, "scene_id": t.uint8_t},
            True,
        ),
        0x41: ZCLCommandDef(
            "enhanced_view_response",
            {
                "status": foundation.Status,
                "group_id": t.Group,
                "scene_id": t.uint8_t,
                "transition_time?": t.uint16_t,
                "scene_name?": t.LimitedCharString(16),
            },
            True,
        ),  # TODO: + extension field sets
        0x42: ZCLCommandDef(
            "copy_response",
            {"status": foundation.Status, "group_id": t.Group, "scene_id": t.uint8_t},
            True,
        ),
    }


class OnOff(Cluster):
    """Attributes and commands for switching devices between
    ‘On’ and ‘Off’ states."""

    class StartUpOnOff(t.enum8):
        Off = 0x00
        On = 0x01
        Toggle = 0x02
        PreviousValue = 0xFF

    class OffEffectIdentifier(t.enum8):
        Delayed_All_Off = 0x00
        Dying_Light = 0x01

    DELAYED_ALL_OFF_FADE_TO_OFF = 0x00
    DELAYED_ALL_OFF_NO_FADE = 0x01
    DELAYED_ALL_OFF_DIM_THEN_FADE_TO_OFF = 0x02

    DYING_LIGHT_DIM_UP_THEN_FADE_TO_OFF = 0x00

    cluster_id = 0x0006
    name = "On/Off"
    ep_attribute = "on_off"
    attributes: dict[int, ZCLAttributeDef] = {
        0x0000: ("on_off", t.Bool),
        0x4000: ("global_scene_control", t.Bool),
        0x4001: ("on_time", t.uint16_t),
        0x4002: ("off_wait_time", t.uint16_t),
        0x4003: ("start_up_on_off", StartUpOnOff),
        0xFFFD: ("cluster_revision", t.uint16_t),
        0xFFFE: ("attr_reporting_status", foundation.AttributeReportingStatus),
    }
    server_commands: dict[int, ZCLCommandDef] = {
        0x00: ZCLCommandDef("off", {}, False),
        0x01: ZCLCommandDef("on", {}, False),
        0x02: ZCLCommandDef("toggle", {}, False),
        0x40: ZCLCommandDef(
            "off_with_effect",
            {"effect_id": OffEffectIdentifier, "effect_variant": t.uint8_t},
            False,
        ),
        0x41: ZCLCommandDef("on_with_recall_global_scene", {}, False),
        0x42: ZCLCommandDef(
            "on_with_timed_off",
            {
                "on_off_control": t.uint8_t,
                "on_time": t.uint16_t,
                "off_wait_time": t.uint16_t,
            },
            False,
        ),
    }
    client_commands: dict[int, ZCLCommandDef] = {}


class OnOffConfiguration(Cluster):
    """Attributes and commands for configuring On/Off
    switching devices"""

    class SwitchType(t.enum8):
        Toggle = 0x00
        Momentary = 0x01
        Multifunction = 0x02

    class SwitchActions(t.enum8):
        OnOff = 0x00
        OffOn = 0x01
        ToggleToggle = 0x02

    cluster_id = 0x0007
    name = "On/Off Switch Configuration"
    ep_attribute = "on_off_config"
    attributes: dict[int, ZCLAttributeDef] = {
        0x0000: ("switch_type", SwitchType),
        0x0010: ("switch_actions", SwitchActions),
        0xFFFD: ("cluster_revision", t.uint16_t),
        0xFFFE: ("attr_reporting_status", foundation.AttributeReportingStatus),
    }
    server_commands: dict[int, ZCLCommandDef] = {}
    client_commands: dict[int, ZCLCommandDef] = {}


class LevelControl(Cluster):
    """Attributes and commands for controlling devices that
    can be set to a level between fully ‘On’ and fully ‘Off’."""

    class MoveMode(t.enum8):
        Up = 0x00
        Down = 0x01

    class StepMode(t.enum8):
        Up = 0x00
        Down = 0x01

    cluster_id = 0x0008
    name = "Level control"
    ep_attribute = "level"
    attributes: dict[int, ZCLAttributeDef] = {
        0x0000: ("current_level", t.uint8_t),
        0x0001: ("remaining_time", t.uint16_t),
        0x0002: ("min_level", t.uint8_t),
        0x0003: ("max_level", t.uint8_t),
        0x0004: ("current_frequency", t.uint16_t),
        0x0005: ("min_frequency", t.uint16_t),
        0x0006: ("max_frequency", t.uint16_t),
        0x000F: ("options", t.bitmap8),
        0x0010: ("on_off_transition_time", t.uint16_t),
        0x0011: ("on_level", t.uint8_t),
        0x0012: ("on_transition_time", t.uint16_t),
        0x0013: ("off_transition_time", t.uint16_t),
        0x0014: ("default_move_rate", t.uint8_t),
        0x4000: ("start_up_current_level", t.uint8_t),
        0xFFFD: ("cluster_revision", t.uint16_t),
        0xFFFE: ("attr_reporting_status", foundation.AttributeReportingStatus),
    }
    server_commands: dict[int, ZCLCommandDef] = {
        0x00: ZCLCommandDef(
            "move_to_level",
            {
                "level": t.uint8_t,
                "transition_time": t.uint16_t,
                "options_mask?": t.bitmap8,
                "options_override?": t.bitmap8,
            },
            False,
        ),
        0x01: ZCLCommandDef(
            "move",
            {
                "move_mode": MoveMode,
                "rate": t.uint8_t,
                "options_mask?": t.bitmap8,
                "options_override?": t.bitmap8,
            },
            False,
        ),
        0x02: ZCLCommandDef(
            "step",
            {
                "step_mode": StepMode,
                "step_size": t.uint8_t,
                "transition_time": t.uint16_t,
                "options_mask?": t.bitmap8,
                "options_override?": t.bitmap8,
            },
            False,
        ),
        0x03: ZCLCommandDef(
            "stop",
            {
                "options_mask?": t.bitmap8,
                "options_override?": t.bitmap8,
            },
            False,
        ),
        0x04: ZCLCommandDef(
            "move_to_level_with_on_off",
            {"level": t.uint8_t, "transition_time": t.uint16_t},
            False,
        ),
        0x05: ZCLCommandDef(
            "move_with_on_off", {"move_mode": MoveMode, "rate": t.uint8_t}, False
        ),
        0x06: ZCLCommandDef(
            "step_with_on_off",
            {
                "step_mode": StepMode,
                "step_size": t.uint8_t,
                "transition_time": t.uint16_t,
            },
            False,
        ),
        0x07: ZCLCommandDef("stop_with_on_off", {}, False),
        0x08: ZCLCommandDef(
            "move_to_closest_frequency", {"frequency": t.uint16_t}, False
        ),
    }
    client_commands: dict[int, ZCLCommandDef] = {}


class Alarms(Cluster):
    """Attributes and commands for sending notifications and
    configuring alarm functionality."""

    cluster_id = 0x0009
    ep_attribute = "alarms"
    attributes: dict[int, ZCLAttributeDef] = {
        # Alarm Information
        0x0000: ("alarm_count", t.uint16_t),
        0xFFFD: ("cluster_revision", t.uint16_t),
        0xFFFE: ("attr_reporting_status", foundation.AttributeReportingStatus),
    }
    server_commands: dict[int, ZCLCommandDef] = {
        0x00: ZCLCommandDef(
            "reset_alarm", {"alarm_code": t.uint8_t, "cluster_id": t.uint16_t}, False
        ),
        0x01: ZCLCommandDef("reset_all_alarms", {}, False),
        0x02: ZCLCommandDef("get_alarm", {}, False),
        0x03: ZCLCommandDef("reset_alarm_log", {}, False),
        # 0x04: ("publish_event_log", {}, False),
    }
    client_commands: dict[int, ZCLCommandDef] = {
        0x00: ZCLCommandDef(
            "alarm", {"alarm_code": t.uint8_t, "cluster_id": t.uint16_t}, False
        ),
        0x01: ZCLCommandDef(
            "get_alarm_response",
            {
                "status": foundation.Status,
                "alarm_code?": t.uint8_t,
                "cluster_id?": t.uint16_t,
                "timestamp?": t.uint32_t,
            },
            True,
        ),
        # 0x02: ("get_event_log", {}, False),
    }


class Time(Cluster):
    """Attributes and commands that provide a basic interface
    to a real-time clock."""

    class TimeStatus(t.bitmap8):
        Master = 0b00000001
        Synchronized = 0b00000010
        Master_for_Zone_and_DST = 0b00000100
        Superseding = 0b00001000

    cluster_id = 0x000A
    ep_attribute = "time"
    attributes: dict[int, ZCLAttributeDef] = {
        0x0000: ("time", t.UTCTime),
        0x0001: ("time_status", t.bitmap8),
        0x0002: ("time_zone", t.int32s),
        0x0003: ("dst_start", t.uint32_t),
        0x0004: ("dst_end", t.uint32_t),
        0x0005: ("dst_shift", t.int32s),
        0x0006: ("standard_time", t.StandardTime),
        0x0007: ("local_time", t.LocalTime),
        0x0008: ("last_set_time", t.UTCTime),
        0x0009: ("valid_until_time", t.UTCTime),
        0xFFFD: ("cluster_revision", t.uint16_t),
        0xFFFE: ("attr_reporting_status", foundation.AttributeReportingStatus),
    }
    server_commands: dict[int, ZCLCommandDef] = {}
    client_commands: dict[int, ZCLCommandDef] = {}

    def handle_cluster_general_request(
        self,
        hdr: foundation.ZCLHeader,
        *args: list[Any],
        dst_addressing: None
        | (t.Addressing.Group | t.Addressing.IEEE | t.Addressing.NWK) = None,
    ):
        if hdr.command_id == foundation.GeneralCommand.Read_Attributes:
            data = {}
            for attr in args[0][0]:
                if attr == 0:
                    epoch = datetime(2000, 1, 1, 0, 0, 0, 0)
                    diff = datetime.utcnow() - epoch
                    data[attr] = diff.total_seconds()
                elif attr == 1:
                    data[attr] = 7
                elif attr == 2:
                    diff = datetime.fromtimestamp(86400) - datetime.utcfromtimestamp(
                        86400
                    )
                    data[attr] = diff.total_seconds()
                elif attr == 7:
                    epoch = datetime(2000, 1, 1, 0, 0, 0, 0)
                    diff = datetime.now() - epoch
                    data[attr] = diff.total_seconds()
                else:
                    data[attr] = None
            self.create_catching_task(self.read_attributes_rsp(data, tsn=hdr.tsn))


class RSSILocation(Cluster):
    """Attributes and commands that provide a means for
    exchanging location information and channel parameters
    among devices."""

    cluster_id = 0x000B
    ep_attribute = "rssi_location"
    attributes: dict[int, ZCLAttributeDef] = {
        # Location Information
        0x0000: ("type", t.uint8_t),
        0x0001: ("method", t.enum8),
        0x0002: ("age", t.uint16_t),
        0x0003: ("quality_measure", t.uint8_t),
        0x0004: ("num_of_devices", t.uint8_t),
        # Location Settings
        0x0010: ("coordinate1", t.int16s),
        0x0011: ("coordinate2", t.int16s),
        0x0012: ("coordinate3", t.int16s),
        0x0013: ("power", t.int16s),
        0x0014: ("path_loss_exponent", t.uint16_t),
        0x0015: ("reporting_period", t.uint16_t),
        0x0016: ("calculation_period", t.uint16_t),
        0x0017: ("number_rssi_measurements", t.uint8_t),
        0xFFFD: ("cluster_revision", t.uint16_t),
        0xFFFE: ("attr_reporting_status", foundation.AttributeReportingStatus),
    }
    server_commands: dict[int, ZCLCommandDef] = {
        0x00: ZCLCommandDef(
            "set_absolute_location",
            {
                "coordinate1": t.int16s,
                "coordinate2": t.int16s,
                "coordinate3": t.int16s,
                "power": t.int16s,
                "path_loss_exponent": t.uint16_t,
            },
            False,
        ),
        0x01: ZCLCommandDef(
            "set_dev_config",
            {
                "power": t.int16s,
                "path_loss_exponent": t.uint16_t,
                "calculation_period": t.uint16_t,
                "num_rssi_measurements": t.uint8_t,
                "reporting_period": t.uint16_t,
            },
            False,
        ),
        0x02: ZCLCommandDef("get_dev_config", {"target_addr": t.EUI64}, False),
        0x03: ZCLCommandDef(
            "get_location_data",
            {"packed": t.bitmap8, "num_responses": t.uint8_t, "target_addr": t.EUI64},
            False,
        ),
        0x04: ZCLCommandDef(
            "rssi_response",
            {
                "replying_device": t.EUI64,
                "x": t.int16s,
                "y": t.int16s,
                "z": t.int16s,
                "rssi": t.int8s,
                "num_rssi_measurements": t.uint8_t,
            },
            True,
        ),
        0x05: ZCLCommandDef(
            "send_pings",
            {
                "target_addr": t.EUI64,
                "num_rssi_measurements": t.uint8_t,
                "calculation_period": t.uint16_t,
            },
            False,
        ),
        0x06: ZCLCommandDef(
            "anchor_node_announce",
            {
                "anchor_node_ieee_addr": t.EUI64,
                "x": t.int16s,
                "y": t.int16s,
                "z": t.int16s,
            },
            False,
        ),
    }

    class NeighborInfo(t.Struct):
        neighbor: t.EUI64
        x: t.int16s
        y: t.int16s
        z: t.int16s
        rssi: t.int8s
        num_measurements: t.uint8_t

    client_commands: dict[int, ZCLCommandDef] = {
        0x00: ZCLCommandDef(
            "dev_config_response",
            {
                "status": foundation.Status,
                "power?": t.int16s,
                "path_loss_exponent?": t.uint16_t,
                "calculation_period?": t.uint16_t,
                "num_rssi_measurements?": t.uint8_t,
                "reporting_period?": t.uint16_t,
            },
            True,
        ),
        0x01: ZCLCommandDef(
            "location_data_response",
            {
                "status": foundation.Status,
                "location_type?": t.uint8_t,
                "coordinate1?": t.int16s,
                "coordinate2?": t.int16s,
                "coordinate3?": t.int16s,
                "power?": t.uint16_t,
                "path_loss_exponent?": t.uint8_t,
                "location_method?": t.uint8_t,
                "quality_measure?": t.uint8_t,
                "location_age?": t.uint16_t,
            },
            True,
        ),
        0x02: ZCLCommandDef("location_data_notification", {}, False),
        0x03: ZCLCommandDef("compact_location_data_notification", {}, False),
        0x04: ZCLCommandDef("rssi_ping", {"location_type": t.uint8_t}, False),  # data8
        0x05: ZCLCommandDef("rssi_req", {}, False),
        0x06: ZCLCommandDef(
            "report_rssi_measurements",
            {"measuring_device": t.EUI64, "neighbors": t.LVList[NeighborInfo]},
            False,
        ),
        0x07: ZCLCommandDef(
            "request_own_location", {"ieee_of_blind_node": t.EUI64}, False
        ),
    }


class AnalogInput(Cluster):
    cluster_id = 0x000C
    ep_attribute = "analog_input"
    attributes: dict[int, ZCLAttributeDef] = {
        0x001C: ("description", t.CharacterString),
        0x0041: ("max_present_value", t.Single),
        0x0045: ("min_present_value", t.Single),
        0x0051: ("out_of_service", t.Bool),
        0x0055: ("present_value", t.Single),
        0x0067: ("reliability", t.enum8),
        0x006A: ("resolution", t.Single),
        0x006F: ("status_flags", t.bitmap8),
        0x0075: ("engineering_units", t.enum16),
        0x0100: ("application_type", t.uint32_t),
        0xFFFD: ("cluster_revision", t.uint16_t),
        0xFFFE: ("attr_reporting_status", foundation.AttributeReportingStatus),
    }
    server_commands: dict[int, ZCLCommandDef] = {}
    client_commands: dict[int, ZCLCommandDef] = {}


class AnalogOutput(Cluster):
    cluster_id = 0x000D
    ep_attribute = "analog_output"
    attributes: dict[int, ZCLAttributeDef] = {
        0x001C: ("description", t.CharacterString),
        0x0041: ("max_present_value", t.Single),
        0x0045: ("min_present_value", t.Single),
        0x0051: ("out_of_service", t.Bool),
        0x0055: ("present_value", t.Single),
        # 0x0057: ('priority_array', TODO.array),  # Array of 16 structures of (boolean,
        # single precision)
        0x0067: ("reliability", t.enum8),
        0x0068: ("relinquish_default", t.Single),
        0x006A: ("resolution", t.Single),
        0x006F: ("status_flags", t.bitmap8),
        0x0075: ("engineering_units", t.enum16),
        0x0100: ("application_type", t.uint32_t),
        0xFFFD: ("cluster_revision", t.uint16_t),
        0xFFFE: ("attr_reporting_status", foundation.AttributeReportingStatus),
    }
    server_commands: dict[int, ZCLCommandDef] = {}
    client_commands: dict[int, ZCLCommandDef] = {}


class AnalogValue(Cluster):
    cluster_id = 0x000E
    ep_attribute = "analog_value"
    attributes: dict[int, ZCLAttributeDef] = {
        0x001C: ("description", t.CharacterString),
        0x0051: ("out_of_service", t.Bool),
        0x0055: ("present_value", t.Single),
        # 0x0057: ('priority_array', TODO.array),  # Array of 16 structures of (boolean,
        # single precision)
        0x0067: ("reliability", t.enum8),
        0x0068: ("relinquish_default", t.Single),
        0x006F: ("status_flags", t.bitmap8),
        0x0075: ("engineering_units", t.enum16),
        0x0100: ("application_type", t.uint32_t),
        0xFFFD: ("cluster_revision", t.uint16_t),
        0xFFFE: ("attr_reporting_status", foundation.AttributeReportingStatus),
    }
    server_commands: dict[int, ZCLCommandDef] = {}
    client_commands: dict[int, ZCLCommandDef] = {}


class BinaryInput(Cluster):
    cluster_id = 0x000F
    name = "Binary Input (Basic)"
    ep_attribute = "binary_input"
    attributes: dict[int, ZCLAttributeDef] = {
        0x0004: ("active_text", t.CharacterString),
        0x001C: ("description", t.CharacterString),
        0x002E: ("inactive_text", t.CharacterString),
        0x0051: ("out_of_service", t.Bool),
        0x0054: ("polarity", t.enum8),
        0x0055: ("present_value", t.Bool),
        0x0067: ("reliability", t.enum8),
        0x006F: ("status_flags", t.bitmap8),
        0x0100: ("application_type", t.uint32_t),
        0xFFFD: ("cluster_revision", t.uint16_t),
        0xFFFE: ("attr_reporting_status", foundation.AttributeReportingStatus),
    }
    server_commands: dict[int, ZCLCommandDef] = {}
    client_commands: dict[int, ZCLCommandDef] = {}


class BinaryOutput(Cluster):
    cluster_id = 0x0010
    ep_attribute = "binary_output"
    attributes: dict[int, ZCLAttributeDef] = {
        0x0004: ("active_text", t.CharacterString),
        0x001C: ("description", t.CharacterString),
        0x002E: ("inactive_text", t.CharacterString),
        0x0042: ("minimum_off_time", t.uint32_t),
        0x0043: ("minimum_on_time", t.uint32_t),
        0x0051: ("out_of_service", t.Bool),
        0x0054: ("polarity", t.enum8),
        0x0055: ("present_value", t.Bool),
        # 0x0057: ('priority_array', TODO.array),  # Array of 16 structures of (boolean,
        # single precision)
        0x0067: ("reliability", t.enum8),
        0x0068: ("relinquish_default", t.Bool),
        0x006A: ("resolution", t.Single),
        0x006F: ("status_flags", t.bitmap8),
        0x0075: ("engineering_units", t.enum16),  # Does not seem to be in binary_output
        0x0100: ("application_type", t.uint32_t),
        0xFFFD: ("cluster_revision", t.uint16_t),
        0xFFFE: ("attr_reporting_status", foundation.AttributeReportingStatus),
    }
    server_commands: dict[int, ZCLCommandDef] = {}
    client_commands: dict[int, ZCLCommandDef] = {}


class BinaryValue(Cluster):
    cluster_id = 0x0011
    ep_attribute = "binary_value"
    attributes: dict[int, ZCLAttributeDef] = {
        0x0004: ("active_text", t.CharacterString),
        0x001C: ("description", t.CharacterString),
        0x002E: ("inactive_text", t.CharacterString),
        0x0042: ("minimum_off_time", t.uint32_t),
        0x0043: ("minimum_on_time", t.uint32_t),
        0x0051: ("out_of_service", t.Bool),
        0x0055: ("present_value", t.Single),
        # 0x0057: ('priority_array', TODO.array),  # Array of 16 structures of (boolean,
        # single precision)
        0x0067: ("reliability", t.enum8),
        0x0068: ("relinquish_default", t.Single),
        0x006F: ("status_flags", t.bitmap8),
        0x0100: ("application_type", t.uint32_t),
        0xFFFD: ("cluster_revision", t.uint16_t),
        0xFFFE: ("attr_reporting_status", foundation.AttributeReportingStatus),
    }
    server_commands: dict[int, ZCLCommandDef] = {}
    client_commands: dict[int, ZCLCommandDef] = {}


class MultistateInput(Cluster):
    cluster_id = 0x0012
    ep_attribute = "multistate_input"
    attributes: dict[int, ZCLAttributeDef] = {
        0x000E: ("state_text", t.List[t.CharacterString]),
        0x001C: ("description", t.CharacterString),
        0x004A: ("number_of_states", t.uint16_t),
        0x0051: ("out_of_service", t.Bool),
        0x0055: ("present_value", t.Single),
        # 0x0057: ('priority_array', TODO.array),  # Array of 16 structures of (boolean,
        # single precision)
        0x0067: ("reliability", t.enum8),
        0x006F: ("status_flags", t.bitmap8),
        0x0100: ("application_type", t.uint32_t),
        0xFFFD: ("cluster_revision", t.uint16_t),
        0xFFFE: ("attr_reporting_status", foundation.AttributeReportingStatus),
    }
    server_commands: dict[int, ZCLCommandDef] = {}
    client_commands: dict[int, ZCLCommandDef] = {}


class MultistateOutput(Cluster):
    cluster_id = 0x0013
    ep_attribute = "multistate_output"
    attributes: dict[int, ZCLAttributeDef] = {
        0x000E: ("state_text", t.List[t.CharacterString]),
        0x001C: ("description", t.CharacterString),
        0x004A: ("number_of_states", t.uint16_t),
        0x0051: ("out_of_service", t.Bool),
        0x0055: ("present_value", t.Single),
        # 0x0057: ('priority_array', TODO.array),  # Array of 16 structures of (boolean,
        # single precision)
        0x0067: ("reliability", t.enum8),
        0x0068: ("relinquish_default", t.Single),
        0x006F: ("status_flags", t.bitmap8),
        0x0100: ("application_type", t.uint32_t),
        0xFFFD: ("cluster_revision", t.uint16_t),
        0xFFFE: ("attr_reporting_status", foundation.AttributeReportingStatus),
    }
    server_commands: dict[int, ZCLCommandDef] = {}
    client_commands: dict[int, ZCLCommandDef] = {}


class MultistateValue(Cluster):
    cluster_id = 0x0014
    ep_attribute = "multistate_value"
    attributes: dict[int, ZCLAttributeDef] = {
        0x000E: ("state_text", t.List[t.CharacterString]),
        0x001C: ("description", t.CharacterString),
        0x004A: ("number_of_states", t.uint16_t),
        0x0051: ("out_of_service", t.Bool),
        0x0055: ("present_value", t.Single),
        # 0x0057: ('priority_array', TODO.array),  # Array of 16 structures of (boolean,
        # single precision)
        0x0067: ("reliability", t.enum8),
        0x0068: ("relinquish_default", t.Single),
        0x006F: ("status_flags", t.bitmap8),
        0x0100: ("application_type", t.uint32_t),
        0xFFFD: ("cluster_revision", t.uint16_t),
        0xFFFE: ("attr_reporting_status", foundation.AttributeReportingStatus),
    }
    server_commands: dict[int, ZCLCommandDef] = {}
    client_commands: dict[int, ZCLCommandDef] = {}


class Commissioning(Cluster):
    """Attributes and commands for commissioning and
    managing a ZigBee device."""

    cluster_id = 0x0015
    ep_attribute = "commissioning"
    attributes: dict[int, ZCLAttributeDef] = {
        # Startup Parameters
        0x0000: ("short_address", t.uint16_t),
        0x0001: ("extended_pan_id", t.EUI64),
        0x0002: ("pan_id", t.uint16_t),
        0x0003: ("channelmask", t.Channels),
        0x0004: ("protocol_version", t.uint8_t),
        0x0005: ("stack_profile", t.uint8_t),
        0x0006: ("startup_control", t.enum8),
        0x0010: ("trust_center_address", t.EUI64),
        0x0011: ("trust_center_master_key", t.KeyData),
        0x0012: ("network_key", t.KeyData),
        0x0013: ("use_insecure_join", t.Bool),
        0x0014: ("preconfigured_link_key", t.KeyData),
        0x0015: ("network_key_seq_num", t.uint8_t),
        0x0016: ("network_key_type", t.enum8),
        0x0017: ("network_manager_address", t.uint16_t),
        # Join Parameters
        0x0020: ("scan_attempts", t.uint8_t),
        0x0021: ("time_between_scans", t.uint16_t),
        0x0022: ("rejoin_interval", t.uint16_t),
        0x0023: ("max_rejoin_interval", t.uint16_t),
        # End Device Parameters
        0x0030: ("indirect_poll_rate", t.uint16_t),
        0x0031: ("parent_retry_threshold", t.uint8_t),
        # Concentrator Parameters
        0x0040: ("concentrator_flag", t.Bool),
        0x0041: ("concentrator_radius", t.uint8_t),
        0x0042: ("concentrator_discovery_time", t.uint8_t),
        0xFFFD: ("cluster_revision", t.uint16_t),
        0xFFFE: ("attr_reporting_status", foundation.AttributeReportingStatus),
    }
    server_commands: dict[int, ZCLCommandDef] = {
        0x00: ZCLCommandDef(
            "restart_device",
            {"options": t.bitmap8, "delay": t.uint8_t, "jitter": t.uint8_t},
            False,
        ),
        0x01: ZCLCommandDef(
            "save_startup_parameters", {"options": t.bitmap8, "index": t.uint8_t}, False
        ),
        0x02: ZCLCommandDef(
            "restore_startup_parameters",
            {"options": t.bitmap8, "index": t.uint8_t},
            False,
        ),
        0x03: ZCLCommandDef(
            "reset_startup_parameters",
            {"options": t.bitmap8, "index": t.uint8_t},
            False,
        ),
    }
    client_commands: dict[int, ZCLCommandDef] = {
        0x00: ZCLCommandDef(
            "restart_device_response", {"status": foundation.Status}, True
        ),
        0x01: ZCLCommandDef(
            "save_startup_params_response", {"status": foundation.Status}, True
        ),
        0x02: ZCLCommandDef(
            "restore_startup_params_response", {"status": foundation.Status}, True
        ),
        0x03: ZCLCommandDef(
            "reset_startup_params_response", {"status": foundation.Status}, True
        ),
    }


class Partition(Cluster):
    cluster_id = 0x0016
    ep_attribute = "partition"
<<<<<<< HEAD
    attributes: dict[int, ZCLAttributeDef] = {
=======
    attributes = {
        0x0000: ("maximum_incoming_transfer_size", t.uint16_t),
        0x0001: ("maximum_outgoing_transfer_size", t.uint16_t),
        0x0002: ("partitioned_frame_size", t.uint8_t),
        0x0003: ("large_frame_size", t.uint16_t),
        0x0004: ("number_of_ack_frame", t.uint8_t),
        0x0005: ("nack_timeout", t.uint16_t),
        0x0006: ("interframe_delay", t.uint8_t),
        0x0007: ("number_of_send_retries", t.uint8_t),
        0x0008: ("sender_timeout", t.uint16_t),
        0x0009: ("receiver_timeout", t.uint16_t),
>>>>>>> 3a4e0e6e
        0xFFFD: ("cluster_revision", t.uint16_t),
        0xFFFE: ("attr_reporting_status", foundation.AttributeReportingStatus),
    }
    server_commands: dict[int, ZCLCommandDef] = {}
    client_commands: dict[int, ZCLCommandDef] = {}


class Ota(Cluster):
    class ImageUpgradeStatus(t.enum8):
        Normal = 0x00
        Download_in_progress = 0x01
        Download_complete = 0x02
        Waiting_to_upgrade = 0x03
        Count_down = 0x04
        Wait_for_more = 0x05
        Waiting_to_Upgrade_via_External_Event = 0x06

    class UpgradeActivationPolicy(t.enum8):
        OTA_server_allowed = 0x00
        Out_of_band_allowed = 0x01

    class UpgradeTimeoutPolicy(t.enum8):
        Apply_after_timeout = 0x00
        Do_not_apply_after_timeout = 0x01

    class ImageNotifyPayloadType(t.enum8):
        QueryJitter = 0x00
        QueryJitter_ManufacturerCode = 0x01
        QueryJitter_ManufacturerCode_ImageType = 0x02
        QueryJitter_ManufacturerCode_ImageType_NewFileVersion = 0x03

    cluster_id = 0x0019
    ep_attribute = "ota"
    attributes: dict[int, ZCLAttributeDef] = {
        0x0000: ("upgrade_server_id", t.EUI64),
        0x0001: ("file_offset", t.uint32_t),
        0x0002: ("current_file_version", t.uint32_t),
        0x0003: ("current_zigbee_stack_version", t.uint16_t),
        0x0004: ("downloaded_file_version", t.uint32_t),
        0x0005: ("downloaded_zigbee_stack_version", t.uint16_t),
        0x0006: ("image_upgrade_status", ImageUpgradeStatus),
        0x0007: ("manufacturer_id", t.uint16_t),
        0x0008: ("image_type_id", t.uint16_t),
        0x0009: ("minimum_block_req_delay", t.uint16_t),
        0x000A: ("image_stamp", t.uint32_t),
        0x000B: ("upgrade_activation_policy", UpgradeActivationPolicy),
        0x000C: ("upgrade_timeout_policy", UpgradeTimeoutPolicy),
        0xFFFD: ("cluster_revision", t.uint16_t),
        0xFFFE: ("attr_reporting_status", foundation.AttributeReportingStatus),
    }
    server_commands: dict[int, ZCLCommandDef] = {
        0x01: ZCLCommandDef(
            "query_next_image",
            {
                "field_control": t.uint8_t,
                "manufacturer_code": t.uint16_t,
                "image_type": t.uint16_t,
                "current_file_version": t.uint32_t,
                "hardware_version?": t.uint16_t,
            },
            False,
        ),
        0x03: ZCLCommandDef(
            "image_block",
            {
                "field_control": t.uint8_t,
                "manufacturer_code": t.uint16_t,
                "image_type": t.uint16_t,
                "file_version": t.uint32_t,
                "file_offset": t.uint32_t,
                "maximum_data_size": t.uint8_t,
                "request_node_addr?": t.EUI64,
                "minumum_block_period?": t.uint16_t,
            },
            False,
        ),
        0x04: ZCLCommandDef(
            "image_page",
            {
                "field_control": t.uint8_t,
                "manufacturer_code": t.uint16_t,
                "image_type": t.uint16_t,
                "file_version": t.uint32_t,
                "file_offset": t.uint32_t,
                "maximum_data_size": t.uint8_t,
                "page_size": t.uint16_t,
                "response_spacing": t.uint16_t,
                "request_node_addr?": t.EUI64,
            },
            False,
        ),
        0x06: ZCLCommandDef(
            "upgrade_end",
            {
                "status": foundation.Status,
                "manufacturer_code": t.uint16_t,
                "image_type": t.uint16_t,
                "file_version": t.uint32_t,
            },
            False,
        ),
        0x08: ZCLCommandDef(
            "query_specific_file",
            {
                "request_node_addr": t.EUI64,
                "manufacturer_code": t.uint16_t,
                "image_type": t.uint16_t,
                "file_version": t.uint32_t,
                "current_zigbee_stack_version": t.uint16_t,
            },
            False,
        ),
    }
    client_commands: dict[int, ZCLCommandDef] = {
        0x00: ZCLCommandDef(
            "image_notify",
            {
                "payload_type": ImageNotifyPayloadType,
                "query_jitter": t.uint8_t,
                "manufacturer_code?": t.uint16_t,
                "image_type?": t.uint16_t,
                "new_file_version?": t.uint32_t,
            },
            False,
        ),
        0x02: ZCLCommandDef(
            "query_next_image_response",
            {
                "status": foundation.Status,
                "manufacturer_code?": t.uint16_t,
                "image_type?": t.uint16_t,
                "file_version?": t.uint32_t,
                "image_size?": t.uint32_t,
            },
            True,
        ),
        # XXX: the response format completely changes if the status is WAIT_FOR_DATA!
        0x05: ZCLCommandDef(
            "image_block_response",
            {
                "status": foundation.Status,
                "manufacturer_code": t.uint16_t,
                "image_type": t.uint16_t,
                "file_version": t.uint32_t,
                "file_offset": t.uint32_t,
                "image_data": t.LVBytes,
            },
            True,
        ),
        0x07: ZCLCommandDef(
            "upgrade_end_response",
            {
                "manufacturer_code": t.uint16_t,
                "image_type": t.uint16_t,
                "file_version": t.uint32_t,
                "current_time": t.UTCTime,
                "upgrade_time": t.UTCTime,
            },
            True,
        ),
        0x09: ZCLCommandDef(
            "query_specific_file_response",
            {
                "status": foundation.Status,
                "manufacturer_code?": t.uint16_t,
                "image_type?": t.uint16_t,
                "file_version?": t.uint32_t,
                "image_size?": t.uint32_t,
            },
            True,
        ),
    }

    def handle_cluster_request(
        self,
        hdr: foundation.ZCLHeader,
        args: list[Any],
        *,
        dst_addressing: None
        | (t.Addressing.Group | t.Addressing.IEEE | t.Addressing.NWK) = None,
    ):
        self.create_catching_task(
            self._handle_cluster_request(hdr, args, dst_addressing=dst_addressing),
        )

    async def _handle_cluster_request(
        self,
        hdr: foundation.ZCLHeader,
        args: list[Any],
        *,
        dst_addressing: None
        | (t.Addressing.Group | t.Addressing.IEEE | t.Addressing.NWK) = None,
    ):
        """Parse OTA commands."""
        tsn, command_id = hdr.tsn, hdr.command_id

        try:
            cmd_name = self.server_commands[command_id].name
        except KeyError:
            self.warning("Unknown OTA command id %d (%s)", command_id, args)
            return

        if cmd_name == "query_next_image":
            await self._handle_query_next_image(
                *args, tsn=tsn, model=self.endpoint.model
            )
        elif cmd_name == "image_block":
            await self._handle_image_block(*args, tsn=tsn, model=self.endpoint.model)
        elif cmd_name == "upgrade_end":
            await self._handle_upgrade_end(*args, tsn=tsn)
        else:
            self.debug(
                "no '%s' OTA command handler for '%s %s': %s",
                cmd_name,
                self.endpoint.manufacturer,
                self.endpoint.model,
                args,
            )

    async def _handle_query_next_image(
        self,
        field_ctrl,
        manufacturer_id,
        image_type,
        current_file_version,
        hardware_version,
        *,
        tsn,
        model=None,
    ):
        self.debug(
            (
                "OTA query_next_image handler for '%s %s': "
                "field_control=%s, manufacture_id=%s, image_type=%s, "
                "current_file_version=%s, hardware_version=%s, model=%s"
            ),
            self.endpoint.manufacturer,
            self.endpoint.model,
            field_ctrl,
            manufacturer_id,
            image_type,
            current_file_version,
            hardware_version,
            model,
        )

        img = await self.endpoint.device.application.ota.get_ota_image(
            manufacturer_id, image_type, model
        )

        if img is not None:
            should_update = img.should_update(
                manufacturer_id, image_type, current_file_version, hardware_version
            )
            self.debug(
                "OTA image version: %s, size: %s. Update needed: %s",
                img.version,
                img.header.image_size,
                should_update,
            )
            if should_update:
                self.info(
                    "Updating: %s %s", self.endpoint.manufacturer, self.endpoint.model
                )
                await self.query_next_image_response(
                    foundation.Status.SUCCESS,
                    img.key.manufacturer_id,
                    img.key.image_type,
                    img.version,
                    img.header.image_size,
                    tsn=tsn,
                )
                return
        else:
            self.debug("No OTA image is available")
        await self.query_next_image_response(
            foundation.Status.NO_IMAGE_AVAILABLE, tsn=tsn
        )

    async def _handle_image_block(
        self,
        field_ctr,
        manufacturer_id,
        image_type,
        file_version,
        file_offset,
        max_data_size,
        request_node_addr,
        block_request_delay,
        *,
        tsn=None,
        model=None,
    ):
        self.debug(
            (
                "OTA image_block handler for '%s %s': field_control=%s, "
                "manufacturer_id=%s, image_type=%s, file_version=%s, "
                "file_offset=%s, max_data_size=%s, request_node_addr=%s"
                "block_request_delay=%s"
            ),
            self.endpoint.manufacturer,
            self.endpoint.model,
            field_ctr,
            manufacturer_id,
            image_type,
            file_version,
            file_offset,
            max_data_size,
            request_node_addr,
            block_request_delay,
        )
        img = await self.endpoint.device.application.ota.get_ota_image(
            manufacturer_id, image_type, model
        )
        if img is None or img.version != file_version:
            self.debug("OTA image is not available")
            await self.image_block_response(foundation.Status.ABORT, tsn=tsn)
            return
        self.debug(
            "OTA upgrade progress: %0.1f", 100.0 * file_offset / img.header.image_size
        )
        try:
            await self.image_block_response(
                foundation.Status.SUCCESS,
                img.key.manufacturer_id,
                img.key.image_type,
                img.version,
                file_offset,
                img.get_image_block(file_offset, max_data_size),
                tsn=tsn,
            )
        except ValueError:
            await self.image_block_response(
                foundation.Status.MALFORMED_COMMAND, tsn=tsn
            )

    async def _handle_upgrade_end(
        self, status, manufacturer_id, image_type, file_ver, *, tsn
    ):
        self.debug(
            (
                "OTA upgrade_end handler for '%s %s': status=%s, "
                "manufacturer_id=%s, image_type=%s, file_version=%s"
            ),
            self.endpoint.manufacturer,
            self.endpoint.model,
            status,
            manufacturer_id,
            image_type,
            file_ver,
        )
        await self.upgrade_end_response(
            manufacturer_id, image_type, file_ver, 0x00000000, 0x00000000, tsn=tsn
        )


class PowerProfile(Cluster):
    cluster_id = 0x001A
    ep_attribute = "power_profile"
    attributes: dict[int, ZCLAttributeDef] = {
        0x0000: ("total_profile_num", t.uint8_t),
        0x0001: ("multiple_scheduling", t.Bool),
        0x0002: ("energy_formatting", t.bitmap8),
        0x0003: ("energy_remote", t.Bool),
        0x0004: ("schedule_mode", t.bitmap8),
        0xFFFD: ("cluster_revision", t.uint16_t),
        0xFFFE: ("attr_reporting_status", foundation.AttributeReportingStatus),
    }

    class ScheduleRecord(t.Struct):
        phase_id: t.uint8_t
        scheduled_time: t.uint16_t

    class PowerProfilePhase(t.Struct):
        energy_phase_id: t.uint8_t
        macro_phase_id: t.uint8_t
        expected_duration: t.uint16_t
        peak_power: t.uint16_t
        energy: t.uint16_t

    class PowerProfile(t.Struct):
        power_profile_id: t.uint8_t
        energy_phase_id: t.uint8_t
        power_profile_remote_control: t.Bool
        power_profile_state: t.uint8_t

    # XXX: are these flipped?
    server_commands: dict[int, ZCLCommandDef] = {
        0x00: ZCLCommandDef(
            "power_profile_request", {"power_profile_id": t.uint8_t}, False
        ),
        0x01: ZCLCommandDef("power_profile_state_request", {}, False),
        0x02: ZCLCommandDef(
            "get_power_profile_price_response",
            {
                "power_profile_id": t.uint8_t,
                "currency": t.uint16_t,
                "price": t.uint32_t,
                "price_trailing_digit": t.uint8_t,
            },
            True,
        ),
        0x03: ZCLCommandDef(
            "get_overall_schedule_price_response",
            {
                "currency": t.uint16_t,
                "price": t.uint32_t,
                "price_trailing_digit": t.uint8_t,
            },
            True,
        ),
        0x04: ZCLCommandDef(
            "energy_phases_schedule_notification",
            {
                "power_profile_id": t.uint8_t,
                "scheduled_phases": t.LVList[ScheduleRecord],
            },
            False,
        ),
        0x05: ZCLCommandDef(
            "energy_phases_schedule_response",
            {
                "power_profile_id": t.uint8_t,
                "scheduled_phases": t.LVList[ScheduleRecord],
            },
            True,
        ),
        0x06: ZCLCommandDef(
            "power_profile_schedule_constraints_request",
            {"power_profile_id": t.uint8_t},
            False,
        ),
        0x07: ZCLCommandDef(
            "energy_phases_schedule_state_request",
            {"power_profile_id": t.uint8_t},
            False,
        ),
        0x08: ZCLCommandDef(
            "get_power_profile_price_extended_response",
            {
                "power_profile_id": t.uint8_t,
                "currency": t.uint16_t,
                "price": t.uint32_t,
                "price_trailing_digit": t.uint8_t,
            },
            True,
        ),
    }
    client_commands: dict[int, ZCLCommandDef] = {
        0x00: ZCLCommandDef(
            "power_profile_notification",
            {
                "total_profile_num": t.uint8_t,
                "power_profile_id": t.uint8_t,
                "transfer_phases": t.LVList[PowerProfilePhase],
            },
            False,
        ),
        0x01: ZCLCommandDef(
            "power_profile_response",
            {
                "total_profile_num": t.uint8_t,
                "power_profile_id": t.uint8_t,
                "transfer_phases": t.LVList[PowerProfilePhase],
            },
            True,
        ),
        0x02: ZCLCommandDef(
            "power_profile_state_response",
            {"power_profiles": t.LVList[PowerProfile]},
            True,
        ),
        0x03: ZCLCommandDef(
            "get_power_profile_price", {"power_profile_id": t.uint8_t}, False
        ),
        0x04: ZCLCommandDef(
            "power_profile_state_notification",
            {"power_profiles": t.LVList[PowerProfile]},
            False,
        ),
        0x05: ZCLCommandDef("get_overall_schedule_price", {}, False),
        0x06: ZCLCommandDef(
            "energy_phases_schedule_request",
            {"power_profile_id": t.uint8_t},
            False,
        ),
        0x07: ZCLCommandDef(
            "energy_phases_schedule_state_response",
            {"power_profile_id": t.uint8_t, "num_scheduled_energy_phases": t.uint8_t},
            True,
        ),
        0x08: ZCLCommandDef(
            "energy_phases_schedule_state_notification",
            {"power_profile_id": t.uint8_t, "num_scheduled_energy_phases": t.uint8_t},
            False,
        ),
        0x09: ZCLCommandDef(
            "power_profile_schedule_constraints_notification",
            {
                "power_profile_id": t.uint8_t,
                "start_after": t.uint16_t,
                "stop_before": t.uint16_t,
            },
            False,
        ),
        0x0A: ZCLCommandDef(
            "power_profile_schedule_constraints_response",
            {
                "power_profile_id": t.uint8_t,
                "start_after": t.uint16_t,
                "stop_before": t.uint16_t,
            },
            True,
        ),
        0x0B: ZCLCommandDef(
            "get_power_profile_price_extended",
            {
                "options": t.bitmap8,
                "power_profile_id": t.uint8_t,
                "power_profile_start_time?": t.uint16_t,
            },
            False,
        ),
    }


class ApplianceControl(Cluster):
    cluster_id = 0x001B
    ep_attribute = "appliance_control"
<<<<<<< HEAD
    attributes: dict[int, ZCLAttributeDef] = {
=======
    attributes = {
        0x0000: ("start_time", t.uint16_t),
        0x0001: ("finish_time", t.uint16_t),
        0x0002: ("remaining_time", t.uint16_t),
>>>>>>> 3a4e0e6e
        0xFFFD: ("cluster_revision", t.uint16_t),
        0xFFFE: ("attr_reporting_status", foundation.AttributeReportingStatus),
    }
    server_commands: dict[int, ZCLCommandDef] = {}
    client_commands: dict[int, ZCLCommandDef] = {}


class PollControl(Cluster):
    cluster_id = 0x0020
    name = "Poll Control"
    ep_attribute = "poll_control"
    attributes: dict[int, ZCLAttributeDef] = {
        0x0000: ("checkin_interval", t.uint32_t),
        0x0001: ("long_poll_interval", t.uint32_t),
        0x0002: ("short_poll_interval", t.uint16_t),
        0x0003: ("fast_poll_timeout", t.uint16_t),
        0x0004: ("checkin_interval_min", t.uint32_t),
        0x0005: ("long_poll_interval_min", t.uint32_t),
        0x0006: ("fast_poll_timeout_max", t.uint16_t),
        0xFFFD: ("cluster_revision", t.uint16_t),
        0xFFFE: ("attr_reporting_status", foundation.AttributeReportingStatus),
    }
    server_commands: dict[int, ZCLCommandDef] = {
        0x00: ZCLCommandDef(
            "checkin_response",
            {"start_fast_polling": t.Bool, "fast_poll_timeout": t.uint16_t},
            True,
        ),
        0x01: ZCLCommandDef("fast_poll_stop", {}, False),
        0x02: ZCLCommandDef(
            "set_long_poll_interval", {"new_long_poll_interval": t.uint32_t}, False
        ),
        0x03: ZCLCommandDef(
            "set_short_poll_interval",
            {"new_short_poll_interval": t.uint16_t},
            False,
        ),
    }
    client_commands: dict[int, ZCLCommandDef] = {
        0x0000: ZCLCommandDef("checkin", {}, False)
    }


class GreenPowerProxy(Cluster):
    cluster_id = 0x0021
    ep_attribute = "green_power"
    attributes: dict[int, ZCLAttributeDef] = {}
    server_commands: dict[int, ZCLCommandDef] = {}
    client_commands: dict[int, ZCLCommandDef] = {}<|MERGE_RESOLUTION|>--- conflicted
+++ resolved
@@ -1297,10 +1297,7 @@
 class Partition(Cluster):
     cluster_id = 0x0016
     ep_attribute = "partition"
-<<<<<<< HEAD
-    attributes: dict[int, ZCLAttributeDef] = {
-=======
-    attributes = {
+    attributes: dict[int, ZCLAttributeDef] = {
         0x0000: ("maximum_incoming_transfer_size", t.uint16_t),
         0x0001: ("maximum_outgoing_transfer_size", t.uint16_t),
         0x0002: ("partitioned_frame_size", t.uint8_t),
@@ -1311,7 +1308,6 @@
         0x0007: ("number_of_send_retries", t.uint8_t),
         0x0008: ("sender_timeout", t.uint16_t),
         0x0009: ("receiver_timeout", t.uint16_t),
->>>>>>> 3a4e0e6e
         0xFFFD: ("cluster_revision", t.uint16_t),
         0xFFFE: ("attr_reporting_status", foundation.AttributeReportingStatus),
     }
@@ -1841,14 +1837,10 @@
 class ApplianceControl(Cluster):
     cluster_id = 0x001B
     ep_attribute = "appliance_control"
-<<<<<<< HEAD
-    attributes: dict[int, ZCLAttributeDef] = {
-=======
-    attributes = {
+    attributes: dict[int, ZCLAttributeDef] = {
         0x0000: ("start_time", t.uint16_t),
         0x0001: ("finish_time", t.uint16_t),
         0x0002: ("remaining_time", t.uint16_t),
->>>>>>> 3a4e0e6e
         0xFFFD: ("cluster_revision", t.uint16_t),
         0xFFFE: ("attr_reporting_status", foundation.AttributeReportingStatus),
     }
