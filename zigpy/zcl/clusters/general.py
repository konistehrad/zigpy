"""General Functional Domain"""

from __future__ import annotations

from datetime import datetime
from typing import Any, Final

import zigpy.types as t
from zigpy.typing import AddressingMode
from zigpy.zcl import Cluster, foundation
from zigpy.zcl.foundation import (
    BaseAttributeDefs,
    BaseCommandDefs,
    ZCLAttributeDef,
    ZCLCommandDef,
)

# Backwards compatibility for when ZGP was still included in this file
from .greenpower import GreenPowerProxy  # noqa: F401


class PowerSource(t.enum8):
    """Power source enum."""

    Unknown = 0x00
    Mains_single_phase = 0x01
    Mains_three_phase = 0x02
    Battery = 0x03
    DC_Source = 0x04
    Emergency_Mains_Always_On = 0x05
    Emergency_Mains_Transfer_Switch = 0x06

    def __init__(self, *args, **kwargs):
        self.battery_backup = False

    @classmethod
    def deserialize(cls, data: bytes) -> tuple[bytes, bytes]:
        val, data = t.uint8_t.deserialize(data)
        r = cls(val & 0x7F)
        r.battery_backup = bool(val & 0x80)
        return r, data


class PhysicalEnvironment(t.enum8):
    Unspecified_environment = 0x00
    # Mirror Capacity Available: for 0x0109 Profile Id only; use 0x71 moving forward
    # Atrium: defined for legacy devices with non-0x0109 Profile Id; use 0x70 moving
    #         forward

    # Note: This value is deprecated for Profile Id 0x0104. The value 0x01 is
    #       maintained for historical purposes and SHOULD only be used for backwards
    #       compatibility with devices developed before this specification. The 0x01
    #       value MUST be interpreted using the Profile Id of the endpoint upon
    #       which it is implemented. For endpoints with the Smart Energy Profile Id
    #       (0x0109) the value 0x01 has a meaning of Mirror. For endpoints with any
    #       other profile identifier, the value 0x01 has a meaning of Atrium.
    Mirror_or_atrium_legacy = 0x01
    Bar = 0x02
    Courtyard = 0x03
    Bathroom = 0x04
    Bedroom = 0x05
    Billiard_Room = 0x06
    Utility_Room = 0x07
    Cellar = 0x08
    Storage_Closet = 0x09
    Theater = 0x0A
    Office = 0x0B
    Deck = 0x0C
    Den = 0x0D
    Dining_Room = 0x0E
    Electrical_Room = 0x0F
    Elevator = 0x10
    Entry = 0x11
    Family_Room = 0x12
    Main_Floor = 0x13
    Upstairs = 0x14
    Downstairs = 0x15
    Basement = 0x16
    Gallery = 0x17
    Game_Room = 0x18
    Garage = 0x19
    Gym = 0x1A
    Hallway = 0x1B
    House = 0x1C
    Kitchen = 0x1D
    Laundry_Room = 0x1E
    Library = 0x1F
    Master_Bedroom = 0x20
    Mud_Room_small_room_for_coats_and_boots = 0x21
    Nursery = 0x22
    Pantry = 0x23
    Office_2 = 0x24
    Outside = 0x25
    Pool = 0x26
    Porch = 0x27
    Sewing_Room = 0x28
    Sitting_Room = 0x29
    Stairway = 0x2A
    Yard = 0x2B
    Attic = 0x2C
    Hot_Tub = 0x2D
    Living_Room = 0x2E
    Sauna = 0x2F
    Workshop = 0x30
    Guest_Bedroom = 0x31
    Guest_Bath = 0x32
    Back_Yard = 0x34
    Front_Yard = 0x35
    Patio = 0x36
    Driveway = 0x37
    Sun_Room = 0x38
    Grand_Room = 0x39
    Spa = 0x3A
    Whirlpool = 0x3B
    Shed = 0x3C
    Equipment_Storage = 0x3D
    Craft_Room = 0x3E
    Fountain = 0x3F
    Pond = 0x40
    Reception_Room = 0x41
    Breakfast_Room = 0x42
    Nook = 0x43
    Garden = 0x44
    Balcony = 0x45
    Panic_Room = 0x46
    Terrace = 0x47
    Roof = 0x48
    Toilet = 0x49
    Toilet_Main = 0x4A
    Outside_Toilet = 0x4B
    Shower_room = 0x4C
    Study = 0x4D
    Front_Garden = 0x4E
    Back_Garden = 0x4F
    Kettle = 0x50
    Television = 0x51
    Stove = 0x52
    Microwave = 0x53
    Toaster = 0x54
    Vacuum = 0x55
    Appliance = 0x56
    Front_Door = 0x57
    Back_Door = 0x58
    Fridge_Door = 0x59
    Medication_Cabinet_Door = 0x60
    Wardrobe_Door = 0x61
    Front_Cupboard_Door = 0x62
    Other_Door = 0x63
    Waiting_Room = 0x64
    Triage_Room = 0x65
    Doctors_Office = 0x66
    Patients_Private_Room = 0x67
    Consultation_Room = 0x68
    Nurse_Station = 0x69
    Ward = 0x6A
    Corridor = 0x6B
    Operating_Theatre = 0x6C
    Dental_Surgery_Room = 0x6D
    Medical_Imaging_Room = 0x6E
    Decontamination_Room = 0x6F
    Atrium = 0x70
    Mirror = 0x71
    Unknown_environment = 0xFF


class AlarmMask(t.bitmap8):
    General_hardware_fault = 0x01
    General_software_fault = 0x02


class DisableLocalConfig(t.bitmap8):
    Reset = 0x01
    Device_Configuration = 0x02


class GenericDeviceClass(t.enum8):
    Lighting = 0x00


class GenericLightingDeviceType(t.enum8):
    Incandescent = 0x00
    Spotlight_Halogen = 0x01
    Halogen_bulb = 0x02
    CFL = 0x03
    Linear_Fluorescent = 0x04
    LED_bulb = 0x05
    Spotlight_LED = 0x06
    LED_strip = 0x07
    LED_tube = 0x08
    Generic_indoor_luminaire = 0x09
    Generic_outdoor_luminaire = 0x0A
    Pendant_luminaire = 0x0B
    Floor_standing_luminaire = 0x0C
    Generic_Controller = 0xE0
    Wall_Switch = 0xE1
    Portable_remote_controller = 0xE2
    Motion_sensor = 0xE3
    # 0xe4 to 0xef Reserved
    Generic_actuator = 0xF0
    Wall_socket = 0xF1
    Gateway_Bridge = 0xF2
    Plug_in_unit = 0xF3
    Retrofit_actuator = 0xF4
    Unspecified = 0xFF


class Basic(Cluster):
    """Attributes for determining basic information about a
    device, setting user device information such as location,
    and enabling a device.
    """

    PowerSource: Final = PowerSource
    PhysicalEnvironment: Final = PhysicalEnvironment
    AlarmMask: Final = AlarmMask
    DisableLocalConfig: Final = DisableLocalConfig
    GenericDeviceClass: Final = GenericDeviceClass
    GenericLightingDeviceType: Final = GenericLightingDeviceType

    cluster_id: Final = 0x0000
    ep_attribute: Final = "basic"

    class AttributeDefs(BaseAttributeDefs):
        # Basic Device Information
        zcl_version: Final = ZCLAttributeDef(
            id=0x0000, type=t.uint8_t, access="r", mandatory=True
        )
        app_version: Final = ZCLAttributeDef(id=0x0001, type=t.uint8_t, access="r")
        stack_version: Final = ZCLAttributeDef(id=0x0002, type=t.uint8_t, access="r")
        hw_version: Final = ZCLAttributeDef(id=0x0003, type=t.uint8_t, access="r")
        manufacturer: Final = ZCLAttributeDef(
            id=0x0004, type=t.LimitedCharString(32), access="r"
        )
        model: Final = ZCLAttributeDef(
            id=0x0005, type=t.LimitedCharString(32), access="r"
        )
        date_code: Final = ZCLAttributeDef(
            id=0x0006, type=t.LimitedCharString(16), access="r"
        )
        power_source: Final = ZCLAttributeDef(
            id=0x0007, type=PowerSource, access="r", mandatory=True
        )
        generic_device_class: Final = ZCLAttributeDef(
            id=0x0008, type=GenericDeviceClass, access="r"
        )
        # Lighting is the only non-reserved device type
        generic_device_type: Final = ZCLAttributeDef(
            id=0x0009, type=GenericLightingDeviceType, access="r"
        )
        product_code: Final = ZCLAttributeDef(id=0x000A, type=t.LVBytes, access="r")
        product_url: Final = ZCLAttributeDef(
            id=0x000B, type=t.CharacterString, access="r"
        )
        manufacturer_version_details: Final = ZCLAttributeDef(
            id=0x000C, type=t.CharacterString, access="r"
        )
        serial_number: Final = ZCLAttributeDef(
            id=0x000D, type=t.CharacterString, access="r"
        )
        product_label: Final = ZCLAttributeDef(
            id=0x000E, type=t.CharacterString, access="r"
        )
        # Basic Device Settings
        location_desc: Final = ZCLAttributeDef(
            id=0x0010, type=t.LimitedCharString(16), access="rw"
        )
        physical_env: Final = ZCLAttributeDef(
            id=0x0011, type=PhysicalEnvironment, access="rw"
        )
        device_enabled: Final = ZCLAttributeDef(id=0x0012, type=t.Bool, access="rw")
        alarm_mask: Final = ZCLAttributeDef(id=0x0013, type=AlarmMask, access="rw")
        disable_local_config: Final = ZCLAttributeDef(
            id=0x0014, type=DisableLocalConfig, access="rw"
        )
        sw_build_id: Final = ZCLAttributeDef(
            id=0x4000, type=t.CharacterString, access="r"
        )
        cluster_revision: Final = foundation.ZCL_CLUSTER_REVISION_ATTR
        reporting_status: Final = foundation.ZCL_REPORTING_STATUS_ATTR

    class ServerCommandDefs(BaseCommandDefs):
        reset_fact_default: Final = ZCLCommandDef(id=0x00, schema={}, direction=False)


class MainsAlarmMask(t.bitmap8):
    Voltage_Too_Low = 0b00000001
    Voltage_Too_High = 0b00000010
    Power_Supply_Unavailable = 0b00000100


class BatterySize(t.enum8):
    No_battery = 0x00
    Built_in = 0x01
    Other = 0x02
    AA = 0x03
    AAA = 0x04
    C = 0x05
    D = 0x06
    CR2 = 0x07
    CR123A = 0x08
    Unknown = 0xFF


class PowerConfiguration(Cluster):
    """Attributes for determining more detailed information
    about a device’s power source(s), and for configuring
    under/over voltage alarms.
    """

    MainsAlarmMask: Final = MainsAlarmMask
    BatterySize: Final = BatterySize

    cluster_id: Final = 0x0001
    name: Final = "Power Configuration"
    ep_attribute: Final = "power"

    class AttributeDefs(BaseAttributeDefs):
        # Mains Information
        mains_voltage: Final = ZCLAttributeDef(id=0x0000, type=t.uint16_t, access="r")
        mains_frequency: Final = ZCLAttributeDef(id=0x0001, type=t.uint8_t, access="r")
        # Mains Settings
        mains_alarm_mask: Final = ZCLAttributeDef(
            id=0x0010, type=MainsAlarmMask, access="rw"
        )
        mains_volt_min_thres: Final = ZCLAttributeDef(
            id=0x0011, type=t.uint16_t, access="rw"
        )
        mains_volt_max_thres: Final = ZCLAttributeDef(
            id=0x0012, type=t.uint16_t, access="rw"
        )
        mains_voltage_dwell_trip_point: Final = ZCLAttributeDef(
            id=0x0013, type=t.uint16_t, access="rw"
        )
        # Battery Information
        battery_voltage: Final = ZCLAttributeDef(id=0x0020, type=t.uint8_t, access="r")
        battery_percentage_remaining: Final = ZCLAttributeDef(
            id=0x0021, type=t.uint8_t, access="rp"
        )
        # Battery Settings
        battery_manufacturer: Final = ZCLAttributeDef(
            id=0x0030, type=t.LimitedCharString(16), access="rw"
        )
        battery_size: Final = ZCLAttributeDef(id=0x0031, type=BatterySize, access="rw")
        battery_a_hr_rating: Final = ZCLAttributeDef(
            id=0x0032, type=t.uint16_t, access="rw"
        )
        # measured in units of 10mAHr
        battery_quantity: Final = ZCLAttributeDef(
            id=0x0033, type=t.uint8_t, access="rw"
        )
        battery_rated_voltage: Final = ZCLAttributeDef(
            id=0x0034, type=t.uint8_t, access="rw"
        )
        # measured in units of 100mV
        battery_alarm_mask: Final = ZCLAttributeDef(
            id=0x0035, type=t.bitmap8, access="rw"
        )
        battery_volt_min_thres: Final = ZCLAttributeDef(
            id=0x0036, type=t.uint8_t, access="rw"
        )
        battery_volt_thres1: Final = ZCLAttributeDef(
            id=0x0037, type=t.uint16_t, access="r*w"
        )
        battery_volt_thres2: Final = ZCLAttributeDef(
            id=0x0038, type=t.uint16_t, access="r*w"
        )
        battery_volt_thres3: Final = ZCLAttributeDef(
            id=0x0039, type=t.uint16_t, access="r*w"
        )
        battery_percent_min_thres: Final = ZCLAttributeDef(
            id=0x003A, type=t.uint8_t, access="r*w"
        )
        battery_percent_thres1: Final = ZCLAttributeDef(
            id=0x003B, type=t.uint8_t, access="r*w"
        )
        battery_percent_thres2: Final = ZCLAttributeDef(
            id=0x003C, type=t.uint8_t, access="r*w"
        )
        battery_percent_thres3: Final = ZCLAttributeDef(
            id=0x003D, type=t.uint8_t, access="r*w"
        )
        battery_alarm_state: Final = ZCLAttributeDef(
            id=0x003E, type=t.bitmap32, access="rp"
        )
        # Battery 2 Information
        battery_2_voltage: Final = ZCLAttributeDef(
            id=0x0040, type=t.uint8_t, access="r"
        )
        battery_2_percentage_remaining: Final = ZCLAttributeDef(
            id=0x0041, type=t.uint8_t, access="rp"
        )
        # Battery 2 Settings
        battery_2_manufacturer: Final = ZCLAttributeDef(
            id=0x0050, type=t.CharacterString, access="rw"
        )
        battery_2_size: Final = ZCLAttributeDef(
            id=0x0051, type=BatterySize, access="rw"
        )
        battery_2_a_hr_rating: Final = ZCLAttributeDef(
            id=0x0052, type=t.uint16_t, access="rw"
        )
        battery_2_quantity: Final = ZCLAttributeDef(
            id=0x0053, type=t.uint8_t, access="rw"
        )
        battery_2_rated_voltage: Final = ZCLAttributeDef(
            id=0x0054, type=t.uint8_t, access="rw"
        )
        battery_2_alarm_mask: Final = ZCLAttributeDef(
            id=0x0055, type=t.bitmap8, access="rw"
        )
        battery_2_volt_min_thres: Final = ZCLAttributeDef(
            id=0x0056, type=t.uint8_t, access="rw"
        )
        battery_2_volt_thres1: Final = ZCLAttributeDef(
            id=0x0057, type=t.uint16_t, access="r*w"
        )
        battery_2_volt_thres2: Final = ZCLAttributeDef(
            id=0x0058, type=t.uint16_t, access="r*w"
        )
        battery_2_volt_thres3: Final = ZCLAttributeDef(
            id=0x0059, type=t.uint16_t, access="r*w"
        )
        battery_2_percent_min_thres: Final = ZCLAttributeDef(
            id=0x005A, type=t.uint8_t, access="r*w"
        )
        battery_2_percent_thres1: Final = ZCLAttributeDef(
            id=0x005B, type=t.uint8_t, access="r*w"
        )
        battery_2_percent_thres2: Final = ZCLAttributeDef(
            id=0x005C, type=t.uint8_t, access="r*w"
        )
        battery_2_percent_thres3: Final = ZCLAttributeDef(
            id=0x005D, type=t.uint8_t, access="r*w"
        )
        battery_2_alarm_state: Final = ZCLAttributeDef(
            id=0x005E, type=t.bitmap32, access="rp"
        )
        # Battery 3 Information
        battery_3_voltage: Final = ZCLAttributeDef(
            id=0x0060, type=t.uint8_t, access="r"
        )
        battery_3_percentage_remaining: Final = ZCLAttributeDef(
            id=0x0061, type=t.uint8_t, access="rp"
        )
        # Battery 3 Settings
        battery_3_manufacturer: Final = ZCLAttributeDef(
            id=0x0070, type=t.CharacterString, access="rw"
        )
        battery_3_size: Final = ZCLAttributeDef(
            id=0x0071, type=BatterySize, access="rw"
        )
        battery_3_a_hr_rating: Final = ZCLAttributeDef(
            id=0x0072, type=t.uint16_t, access="rw"
        )
        battery_3_quantity: Final = ZCLAttributeDef(
            id=0x0073, type=t.uint8_t, access="rw"
        )
        battery_3_rated_voltage: Final = ZCLAttributeDef(
            id=0x0074, type=t.uint8_t, access="rw"
        )
        battery_3_alarm_mask: Final = ZCLAttributeDef(
            id=0x0075, type=t.bitmap8, access="rw"
        )
        battery_3_volt_min_thres: Final = ZCLAttributeDef(
            id=0x0076, type=t.uint8_t, access="rw"
        )
        battery_3_volt_thres1: Final = ZCLAttributeDef(
            id=0x0077, type=t.uint16_t, access="r*w"
        )
        battery_3_volt_thres2: Final = ZCLAttributeDef(
            id=0x0078, type=t.uint16_t, access="r*w"
        )
        battery_3_volt_thres3: Final = ZCLAttributeDef(
            id=0x0079, type=t.uint16_t, access="r*w"
        )
        battery_3_percent_min_thres: Final = ZCLAttributeDef(
            id=0x007A, type=t.uint8_t, access="r*w"
        )
        battery_3_percent_thres1: Final = ZCLAttributeDef(
            id=0x007B, type=t.uint8_t, access="r*w"
        )
        battery_3_percent_thres2: Final = ZCLAttributeDef(
            id=0x007C, type=t.uint8_t, access="r*w"
        )
        battery_3_percent_thres3: Final = ZCLAttributeDef(
            id=0x007D, type=t.uint8_t, access="r*w"
        )
        battery_3_alarm_state: Final = ZCLAttributeDef(
            id=0x007E, type=t.bitmap32, access="rp"
        )
        cluster_revision: Final = foundation.ZCL_CLUSTER_REVISION_ATTR
        reporting_status: Final = foundation.ZCL_REPORTING_STATUS_ATTR


class DeviceTempAlarmMask(t.bitmap8):
    Temp_too_low = 0b00000001
    Temp_too_high = 0b00000010


class DeviceTemperature(Cluster):
    """Attributes for determining information about a device’s
    internal temperature, and for configuring under/over
    temperature alarms.
    """

    DeviceTempAlarmMask: Final = DeviceTempAlarmMask

    cluster_id: Final = 0x0002
    name: Final = "Device Temperature"
    ep_attribute: Final = "device_temperature"

    class AttributeDefs(BaseAttributeDefs):
        # Device Temperature Information
        current_temperature: Final = ZCLAttributeDef(
            id=0x0000, type=t.int16s, access="r", mandatory=True
        )
        min_temp_experienced: Final = ZCLAttributeDef(
            id=0x0001, type=t.int16s, access="r"
        )
        max_temp_experienced: Final = ZCLAttributeDef(
            id=0x0002, type=t.int16s, access="r"
        )
        over_temp_total_dwell: Final = ZCLAttributeDef(
            id=0x0003, type=t.uint16_t, access="r"
        )
        # Device Temperature Settings
        dev_temp_alarm_mask: Final = ZCLAttributeDef(
            id=0x0010, type=DeviceTempAlarmMask, access="rw"
        )
        low_temp_thres: Final = ZCLAttributeDef(id=0x0011, type=t.int16s, access="rw")
        high_temp_thres: Final = ZCLAttributeDef(id=0x0012, type=t.int16s, access="rw")
        low_temp_dwell_trip_point: Final = ZCLAttributeDef(
            id=0x0013, type=t.uint24_t, access="rw"
        )
        high_temp_dwell_trip_point: Final = ZCLAttributeDef(
            id=0x0014, type=t.uint24_t, access="rw"
        )
        cluster_revision: Final = foundation.ZCL_CLUSTER_REVISION_ATTR
        reporting_status: Final = foundation.ZCL_REPORTING_STATUS_ATTR


class EffectIdentifier(t.enum8):
    Blink = 0x00
    Breathe = 0x01
    Okay = 0x02
    Channel_change = 0x03
    Finish_effect = 0xFE
    Stop_effect = 0xFF


class EffectVariant(t.enum8):
    Default = 0x00


class Identify(Cluster):
    """Attributes and commands for putting a device into
    Identification mode (e.g. flashing a light)
    """

    EffectIdentifier: Final = EffectIdentifier
    EffectVariant: Final = EffectVariant

    cluster_id: Final = 0x0003
    ep_attribute: Final = "identify"

    class AttributeDefs(BaseAttributeDefs):
        identify_time: Final = ZCLAttributeDef(
            id=0x0000, type=t.uint16_t, access="rw", mandatory=True
        )
        cluster_revision: Final = foundation.ZCL_CLUSTER_REVISION_ATTR
        reporting_status: Final = foundation.ZCL_REPORTING_STATUS_ATTR

    class ServerCommandDefs(BaseCommandDefs):
        identify: Final = ZCLCommandDef(
            id=0x00, schema={"identify_time": t.uint16_t}, direction=False
        )
        identify_query: Final = ZCLCommandDef(id=0x01, schema={}, direction=False)
        # 0x02: ("ezmode_invoke", (t.bitmap8,), False),
        # 0x03: ("update_commission_state", (t.bitmap8,), False),
        trigger_effect: Final = ZCLCommandDef(
            id=0x40,
            schema={"effect_id": EffectIdentifier, "effect_variant": EffectVariant},
            direction=False,
        )

    class ClientCommandDefs(BaseCommandDefs):
        identify_query_response: Final = ZCLCommandDef(
            id=0x00, schema={"timeout": t.uint16_t}, direction=True
        )


class NameSupport(t.bitmap8):
    Supported = 0b10000000


class Groups(Cluster):
    """Attributes and commands for group configuration and
    manipulation.
    """

    NameSupport: Final = NameSupport

    cluster_id: Final = 0x0004
    ep_attribute: Final = "groups"

    class AttributeDefs(BaseAttributeDefs):
        name_support: Final = ZCLAttributeDef(
            id=0x0000, type=NameSupport, access="r", mandatory=True
        )
        cluster_revision: Final = foundation.ZCL_CLUSTER_REVISION_ATTR
        reporting_status: Final = foundation.ZCL_REPORTING_STATUS_ATTR

    class ServerCommandDefs(BaseCommandDefs):
        add: Final = ZCLCommandDef(
            id=0x00,
            schema={"group_id": t.Group, "group_name": t.LimitedCharString(16)},
            direction=False,
        )
        view: Final = ZCLCommandDef(
            id=0x01, schema={"group_id": t.Group}, direction=False
        )
        get_membership: Final = ZCLCommandDef(
            id=0x02, schema={"groups": t.LVList[t.Group]}, direction=False
        )
        remove: Final = ZCLCommandDef(
            id=0x03, schema={"group_id": t.Group}, direction=False
        )
        remove_all: Final = ZCLCommandDef(id=0x04, schema={}, direction=False)
        add_if_identifying: Final = ZCLCommandDef(
            id=0x05,
            schema={"group_id": t.Group, "group_name": t.LimitedCharString(16)},
            direction=False,
        )

    class ClientCommandDefs(BaseCommandDefs):
        add_response: Final = ZCLCommandDef(
            id=0x00,
            schema={"status": foundation.Status, "group_id": t.Group},
            direction=True,
        )
        view_response: Final = ZCLCommandDef(
            id=0x01,
            schema={
                "status": foundation.Status,
                "group_id": t.Group,
                "group_name": t.LimitedCharString(16),
            },
            direction=True,
        )
        get_membership_response: Final = ZCLCommandDef(
            id=0x02,
            schema={"capacity": t.uint8_t, "groups": t.LVList[t.Group]},
            direction=True,
        )
        remove_response: Final = ZCLCommandDef(
            id=0x03,
            schema={"status": foundation.Status, "group_id": t.Group},
            direction=True,
        )


class Scenes(Cluster):
    """Attributes and commands for scene configuration and
    manipulation.
    """

    NameSupport: Final = NameSupport

    cluster_id: Final = 0x0005
    ep_attribute: Final = "scenes"

    class AttributeDefs(BaseAttributeDefs):
        # Scene Management Information
        count: Final = ZCLAttributeDef(
            id=0x0000, type=t.uint8_t, access="r", mandatory=True
        )
        current_scene: Final = ZCLAttributeDef(
            id=0x0001, type=t.uint8_t, access="r", mandatory=True
        )
        current_group: Final = ZCLAttributeDef(
            id=0x0002, type=t.uint16_t, access="r", mandatory=True
        )
        scene_valid: Final = ZCLAttributeDef(
            id=0x0003, type=t.Bool, access="r", mandatory=True
        )
        name_support: Final = ZCLAttributeDef(
            id=0x0004, type=NameSupport, access="r", mandatory=True
        )
        last_configured_by: Final = ZCLAttributeDef(id=0x0005, type=t.EUI64, access="r")
        cluster_revision: Final = foundation.ZCL_CLUSTER_REVISION_ATTR
        reporting_status: Final = foundation.ZCL_REPORTING_STATUS_ATTR

    class ServerCommandDefs(BaseCommandDefs):
        add: Final = ZCLCommandDef(
            id=0x00,
            schema={
                "group_id": t.Group,
                "scene_id": t.uint8_t,
                "transition_time": t.uint16_t,
                "scene_name": t.LimitedCharString(16),
            },
            direction=False,
        )
        # TODO: + extension field sets
        view: Final = ZCLCommandDef(
            id=0x01,
            schema={"group_id": t.Group, "scene_id": t.uint8_t},
            direction=False,
        )
        remove: Final = ZCLCommandDef(
            id=0x02,
            schema={"group_id": t.Group, "scene_id": t.uint8_t},
            direction=False,
        )
        remove_all: Final = ZCLCommandDef(
            id=0x03, schema={"group_id": t.Group}, direction=False
        )
        store: Final = ZCLCommandDef(
            id=0x04,
            schema={"group_id": t.Group, "scene_id": t.uint8_t},
            direction=False,
        )
        recall: Final = ZCLCommandDef(
            id=0x05,
            schema={
                "group_id": t.Group,
                "scene_id": t.uint8_t,
                "transition_time?": t.uint16_t,
            },
            direction=False,
        )
        get_scene_membership: Final = ZCLCommandDef(
            id=0x06, schema={"group_id": t.Group}, direction=False
        )
        enhanced_add: Final = ZCLCommandDef(
            id=0x40,
            schema={
                "group_id": t.Group,
                "scene_id": t.uint8_t,
                "transition_time": t.uint16_t,
                "scene_name": t.LimitedCharString(16),
            },
            direction=False,
        )
        enhanced_view: Final = ZCLCommandDef(
            id=0x41,
            schema={"group_id": t.Group, "scene_id": t.uint8_t},
            direction=False,
        )
        copy: Final = ZCLCommandDef(
            id=0x42,
            schema={
                "mode": t.uint8_t,
                "group_id_from": t.uint16_t,
                "scene_id_from": t.uint8_t,
                "group_id_to": t.uint16_t,
                "scene_id_to": t.uint8_t,
            },
            direction=False,
        )

    class ClientCommandDefs(BaseCommandDefs):
        add_scene_response: Final = ZCLCommandDef(
            id=0x00,
            schema={
                "status": foundation.Status,
                "group_id": t.Group,
                "scene_id": t.uint8_t,
            },
            direction=True,
        )
        view_response: Final = ZCLCommandDef(
            id=0x01,
            schema={
                "status": foundation.Status,
                "group_id": t.Group,
                "scene_id": t.uint8_t,
                "transition_time?": t.uint16_t,
                "scene_name?": t.LimitedCharString(16),
            },
            direction=True,
        )
        # TODO: + extension field sets
        remove_scene_response: Final = ZCLCommandDef(
            id=0x02,
            schema={
                "status": foundation.Status,
                "group_id": t.Group,
                "scene_id": t.uint8_t,
            },
            direction=True,
        )
        remove_all_scenes_response: Final = ZCLCommandDef(
            id=0x03,
            schema={"status": foundation.Status, "group_id": t.Group},
            direction=True,
        )
        store_scene_response: Final = ZCLCommandDef(
            id=0x04,
            schema={
                "status": foundation.Status,
                "group_id": t.Group,
                "scene_id": t.uint8_t,
            },
            direction=True,
        )
        get_scene_membership_response: Final = ZCLCommandDef(
            id=0x06,
            schema={
                "status": foundation.Status,
                "capacity": t.uint8_t,
                "group_id": t.Group,
                "scenes?": t.LVList[t.uint8_t],
            },
            direction=True,
        )
        enhanced_add_response: Final = ZCLCommandDef(
            id=0x40,
            schema={
                "status": foundation.Status,
                "group_id": t.Group,
                "scene_id": t.uint8_t,
            },
            direction=True,
        )
        enhanced_view_response: Final = ZCLCommandDef(
            id=0x41,
            schema={
                "status": foundation.Status,
                "group_id": t.Group,
                "scene_id": t.uint8_t,
                "transition_time?": t.uint16_t,
                "scene_name?": t.LimitedCharString(16),
            },
            direction=True,
        )
        # TODO: + extension field sets
        copy_response: Final = ZCLCommandDef(
            id=0x42,
            schema={
                "status": foundation.Status,
                "group_id": t.Group,
                "scene_id": t.uint8_t,
            },
            direction=True,
        )


class StartUpOnOff(t.enum8):
    Off = 0x00
    On = 0x01
    Toggle = 0x02
    PreviousValue = 0xFF


class OffEffectIdentifier(t.enum8):
    Delayed_All_Off = 0x00
    Dying_Light = 0x01


class OnOffControl(t.bitmap8):
    Accept_Only_When_On = 0b00000001


class OnOff(Cluster):
    """Attributes and commands for switching devices between
    ‘On’ and ‘Off’ states.
    """

    StartUpOnOff: Final = StartUpOnOff
    OffEffectIdentifier: Final = OffEffectIdentifier
    OnOffControl: Final = OnOffControl

    DELAYED_ALL_OFF_FADE_TO_OFF = 0x00
    DELAYED_ALL_OFF_NO_FADE = 0x01
    DELAYED_ALL_OFF_DIM_THEN_FADE_TO_OFF = 0x02

    DYING_LIGHT_DIM_UP_THEN_FADE_TO_OFF = 0x00

    cluster_id: Final = 0x0006
    name: Final = "On/Off"
    ep_attribute: Final = "on_off"

    class AttributeDefs(BaseAttributeDefs):
        on_off: Final = ZCLAttributeDef(
            id=0x0000, type=t.Bool, access="rps", mandatory=True
        )
        global_scene_control: Final = ZCLAttributeDef(
            id=0x4000, type=t.Bool, access="r"
        )
        on_time: Final = ZCLAttributeDef(id=0x4001, type=t.uint16_t, access="rw")
        off_wait_time: Final = ZCLAttributeDef(id=0x4002, type=t.uint16_t, access="rw")
        start_up_on_off: Final = ZCLAttributeDef(
            id=0x4003, type=StartUpOnOff, access="rw"
        )
        cluster_revision: Final = foundation.ZCL_CLUSTER_REVISION_ATTR
        reporting_status: Final = foundation.ZCL_REPORTING_STATUS_ATTR

    class ServerCommandDefs(BaseCommandDefs):
        off: Final = ZCLCommandDef(id=0x00, schema={}, direction=False)
        on: Final = ZCLCommandDef(id=0x01, schema={}, direction=False)
        toggle: Final = ZCLCommandDef(id=0x02, schema={}, direction=False)
        off_with_effect: Final = ZCLCommandDef(
            id=0x40,
            schema={"effect_id": OffEffectIdentifier, "effect_variant": t.uint8_t},
            direction=False,
        )
        on_with_recall_global_scene: Final = ZCLCommandDef(
            id=0x41, schema={}, direction=False
        )
        on_with_timed_off: Final = ZCLCommandDef(
            id=0x42,
            schema={
                "on_off_control": OnOffControl,
                "on_time": t.uint16_t,
                "off_wait_time": t.uint16_t,
            },
            direction=False,
        )


class SwitchType(t.enum8):
    Toggle = 0x00
    Momentary = 0x01
    Multifunction = 0x02


class SwitchActions(t.enum8):
    OnOff = 0x00
    OffOn = 0x01
    ToggleToggle = 0x02


class OnOffConfiguration(Cluster):
    """Attributes and commands for configuring On/Off switching devices"""

    SwitchType: Final = SwitchType
    SwitchActions: Final = SwitchActions

    cluster_id: Final = 0x0007
    name: Final = "On/Off Switch Configuration"
    ep_attribute: Final = "on_off_config"

    class AttributeDefs(BaseAttributeDefs):
        switch_type: Final = ZCLAttributeDef(
            id=0x0000, type=SwitchType, access="r", mandatory=True
        )
        switch_actions: Final = ZCLAttributeDef(
            id=0x0010, type=SwitchActions, access="rw", mandatory=True
        )
        cluster_revision: Final = foundation.ZCL_CLUSTER_REVISION_ATTR
        reporting_status: Final = foundation.ZCL_REPORTING_STATUS_ATTR


class MoveMode(t.enum8):
    Up = 0x00
    Down = 0x01


class StepMode(t.enum8):
    Up = 0x00
    Down = 0x01


class Options(t.bitmap8):
    Execute_if_off = 0b00000001
    Couple_color_temp_to_level = 0b00000010


class LevelControl(Cluster):
    """Attributes and commands for controlling devices that
    can be set to a level between fully ‘On’ and fully ‘Off’.
    """

    MoveMode: Final = MoveMode
    StepMode: Final = StepMode
    Options: Final = Options

    cluster_id: Final = 0x0008
    name: Final = "Level control"
    ep_attribute: Final = "level"

    class AttributeDefs(BaseAttributeDefs):
        current_level: Final = ZCLAttributeDef(
            id=0x0000, type=t.uint8_t, access="rps", mandatory=True
        )
        remaining_time: Final = ZCLAttributeDef(id=0x0001, type=t.uint16_t, access="r")
        min_level: Final = ZCLAttributeDef(id=0x0002, type=t.uint8_t, access="r")
        max_level: Final = ZCLAttributeDef(id=0x0003, type=t.uint8_t, access="r")
        current_frequency: Final = ZCLAttributeDef(
            id=0x0004, type=t.uint16_t, access="rps"
        )
        min_frequency: Final = ZCLAttributeDef(id=0x0005, type=t.uint16_t, access="r")
        max_frequency: Final = ZCLAttributeDef(id=0x0006, type=t.uint16_t, access="r")
        options: Final = ZCLAttributeDef(id=0x000F, type=t.bitmap8, access="rw")
        on_off_transition_time: Final = ZCLAttributeDef(
            id=0x0010, type=t.uint16_t, access="rw"
        )
        on_level: Final = ZCLAttributeDef(id=0x0011, type=t.uint8_t, access="rw")
        on_transition_time: Final = ZCLAttributeDef(
            id=0x0012, type=t.uint16_t, access="rw"
        )
        off_transition_time: Final = ZCLAttributeDef(
            id=0x0013, type=t.uint16_t, access="rw"
        )
        default_move_rate: Final = ZCLAttributeDef(
            id=0x0014, type=t.uint8_t, access="rw"
        )
        start_up_current_level: Final = ZCLAttributeDef(
            id=0x4000, type=t.uint8_t, access="rw"
        )
        cluster_revision: Final = foundation.ZCL_CLUSTER_REVISION_ATTR
        reporting_status: Final = foundation.ZCL_REPORTING_STATUS_ATTR

    class ServerCommandDefs(BaseCommandDefs):
        move_to_level: Final = ZCLCommandDef(
            id=0x00,
            schema={
                "level": t.uint8_t,
                "transition_time": t.uint16_t,
                "options_mask?": t.bitmap8,
                "options_override?": t.bitmap8,
            },
            direction=False,
        )
        move: Final = ZCLCommandDef(
            id=0x01,
            schema={
                "move_mode": MoveMode,
                "rate": t.uint8_t,
                "options_mask?": t.bitmap8,
                "options_override?": t.bitmap8,
            },
            direction=False,
        )
        step: Final = ZCLCommandDef(
            id=0x02,
            schema={
                "step_mode": StepMode,
                "step_size": t.uint8_t,
                "transition_time": t.uint16_t,
                "options_mask?": t.bitmap8,
                "options_override?": t.bitmap8,
            },
            direction=False,
        )
        stop: Final = ZCLCommandDef(
            id=0x03,
            schema={
                "options_mask?": t.bitmap8,
                "options_override?": t.bitmap8,
            },
            direction=False,
        )
        move_to_level_with_on_off: Final = ZCLCommandDef(
            id=0x04,
            schema={"level": t.uint8_t, "transition_time": t.uint16_t},
            direction=False,
        )
        move_with_on_off: Final = ZCLCommandDef(
            id=0x05,
            schema={"move_mode": MoveMode, "rate": t.uint8_t},
            direction=False,
        )
        step_with_on_off: Final = ZCLCommandDef(
            id=0x06,
            schema={
                "step_mode": StepMode,
                "step_size": t.uint8_t,
                "transition_time": t.uint16_t,
            },
            direction=False,
        )
        stop_with_on_off: Final = ZCLCommandDef(id=0x07, schema={}, direction=False)
        move_to_closest_frequency: Final = ZCLCommandDef(
            id=0x08, schema={"frequency": t.uint16_t}, direction=False
        )


class Alarms(Cluster):
    """Attributes and commands for sending notifications and
    configuring alarm functionality.
    """

    cluster_id: Final = 0x0009
    ep_attribute: Final = "alarms"

    class AttributeDefs(BaseAttributeDefs):
        alarm_count: Final = ZCLAttributeDef(id=0x0000, type=t.uint16_t, access="r")
        cluster_revision: Final = foundation.ZCL_CLUSTER_REVISION_ATTR
        reporting_status: Final = foundation.ZCL_REPORTING_STATUS_ATTR

    class ServerCommandDefs(BaseCommandDefs):
        reset_alarm: Final = ZCLCommandDef(
            id=0x00,
            schema={"alarm_code": t.uint8_t, "cluster_id": t.uint16_t},
            direction=False,
        )
        reset_all_alarms: Final = ZCLCommandDef(id=0x01, schema={}, direction=False)
        get_alarm: Final = ZCLCommandDef(id=0x02, schema={}, direction=False)
        reset_alarm_log: Final = ZCLCommandDef(id=0x03, schema={}, direction=False)
        # 0x04: ("publish_event_log", {}, False),

    class ClientCommandDefs(BaseCommandDefs):
        alarm: Final = ZCLCommandDef(
            id=0x00,
            schema={"alarm_code": t.uint8_t, "cluster_id": t.uint16_t},
            direction=False,
        )
        get_alarm_response: Final = ZCLCommandDef(
            id=0x01,
            schema={
                "status": foundation.Status,
                "alarm_code?": t.uint8_t,
                "cluster_id?": t.uint16_t,
                "timestamp?": t.uint32_t,
            },
            direction=True,
        )
        # 0x02: ("get_event_log", {}, False),


class TimeStatus(t.bitmap8):
    Master = 0b00000001
    Synchronized = 0b00000010
    Master_for_Zone_and_DST = 0b00000100
    Superseding = 0b00001000


class Time(Cluster):
    """Attributes and commands that provide a basic interface
    to a real-time clock.
    """

    TimeStatus: Final = TimeStatus

    cluster_id: Final = 0x000A
    ep_attribute: Final = "time"

    class AttributeDefs(BaseAttributeDefs):
        time: Final = ZCLAttributeDef(
            id=0x0000, type=t.UTCTime, access="r*w", mandatory=True
        )
        time_status: Final = ZCLAttributeDef(
            id=0x0001, type=t.bitmap8, access="r*w", mandatory=True
        )
        time_zone: Final = ZCLAttributeDef(id=0x0002, type=t.int32s, access="rw")
        dst_start: Final = ZCLAttributeDef(id=0x0003, type=t.uint32_t, access="rw")
        dst_end: Final = ZCLAttributeDef(id=0x0004, type=t.uint32_t, access="rw")
        dst_shift: Final = ZCLAttributeDef(id=0x0005, type=t.int32s, access="rw")
        standard_time: Final = ZCLAttributeDef(
            id=0x0006, type=t.StandardTime, access="r"
        )
        local_time: Final = ZCLAttributeDef(id=0x0007, type=t.LocalTime, access="r")
        last_set_time: Final = ZCLAttributeDef(id=0x0008, type=t.UTCTime, access="r")
        valid_until_time: Final = ZCLAttributeDef(
            id=0x0009, type=t.UTCTime, access="rw"
        )
        cluster_revision: Final = foundation.ZCL_CLUSTER_REVISION_ATTR
        reporting_status: Final = foundation.ZCL_REPORTING_STATUS_ATTR

    def handle_cluster_general_request(
        self,
        hdr: foundation.ZCLHeader,
        *args: list[Any],
        dst_addressing: AddressingMode | None = None,
    ):
        if hdr.command_id == foundation.GeneralCommand.Read_Attributes:
            data = {}
            for attr in args[0][0]:
                if attr == 0:
                    epoch = datetime(2000, 1, 1, 0, 0, 0, 0)
                    diff = datetime.utcnow() - epoch
                    data[attr] = diff.total_seconds()
                elif attr == 1:
                    data[attr] = 7
                elif attr == 2:
                    diff = datetime.fromtimestamp(86400) - datetime.utcfromtimestamp(
                        86400
                    )
                    data[attr] = diff.total_seconds()
                elif attr == 7:
                    epoch = datetime(2000, 1, 1, 0, 0, 0, 0)
                    diff = datetime.now() - epoch
                    data[attr] = diff.total_seconds()
                else:
                    data[attr] = None
            self.create_catching_task(self.read_attributes_rsp(data, tsn=hdr.tsn))


class LocationMethod(t.enum8):
    Lateration = 0x00
    Signposting = 0x01
    RF_fingerprinting = 0x02
    Out_of_band = 0x03
    Centralized = 0x04


class NeighborInfo(t.Struct):
    neighbor: t.EUI64
    x: t.int16s
    y: t.int16s
    z: t.int16s
    rssi: t.int8s
    num_measurements: t.uint8_t


class RSSILocation(Cluster):
    """Attributes and commands that provide a means for
    exchanging location information and channel parameters
    among devices.
    """

    LocationMethod: Final = LocationMethod
    NeighborInfo: Final = NeighborInfo

    cluster_id: Final = 0x000B
    ep_attribute: Final = "rssi_location"

    class AttributeDefs(BaseAttributeDefs):
        # Location Information
        type: Final = ZCLAttributeDef(
            id=0x0000, type=t.uint8_t, access="rw", mandatory=True
        )
        method: Final = ZCLAttributeDef(
            id=0x0001, type=LocationMethod, access="rw", mandatory=True
        )
        age: Final = ZCLAttributeDef(id=0x0002, type=t.uint16_t, access="r")
        quality_measure: Final = ZCLAttributeDef(id=0x0003, type=t.uint8_t, access="r")
        num_of_devices: Final = ZCLAttributeDef(id=0x0004, type=t.uint8_t, access="r")
        # Location Settings
        coordinate1: Final = ZCLAttributeDef(
            id=0x0010, type=t.int16s, access="rw", mandatory=True
        )
        coordinate2: Final = ZCLAttributeDef(
            id=0x0011, type=t.int16s, access="rw", mandatory=True
        )
        coordinate3: Final = ZCLAttributeDef(id=0x0012, type=t.int16s, access="rw")
        power: Final = ZCLAttributeDef(
            id=0x0013, type=t.int16s, access="rw", mandatory=True
        )
        path_loss_exponent: Final = ZCLAttributeDef(
            id=0x0014, type=t.uint16_t, access="rw", mandatory=True
        )
        reporting_period: Final = ZCLAttributeDef(
            id=0x0015, type=t.uint16_t, access="rw"
        )
        calculation_period: Final = ZCLAttributeDef(
            id=0x0016, type=t.uint16_t, access="rw"
        )
        number_rssi_measurements: Final = ZCLAttributeDef(
            id=0x0017, type=t.uint8_t, access="rw", mandatory=True
        )
        cluster_revision: Final = foundation.ZCL_CLUSTER_REVISION_ATTR
        reporting_status: Final = foundation.ZCL_REPORTING_STATUS_ATTR

    class ServerCommandDefs(BaseCommandDefs):
        set_absolute_location: Final = ZCLCommandDef(
            id=0x00,
            schema={
                "coordinate1": t.int16s,
                "coordinate2": t.int16s,
                "coordinate3": t.int16s,
                "power": t.int16s,
                "path_loss_exponent": t.uint16_t,
            },
            direction=False,
        )
        set_dev_config: Final = ZCLCommandDef(
            id=0x01,
            schema={
                "power": t.int16s,
                "path_loss_exponent": t.uint16_t,
                "calculation_period": t.uint16_t,
                "num_rssi_measurements": t.uint8_t,
                "reporting_period": t.uint16_t,
            },
            direction=False,
        )
        get_dev_config: Final = ZCLCommandDef(
            id=0x02, schema={"target_addr": t.EUI64}, direction=False
        )
        get_location_data: Final = ZCLCommandDef(
            id=0x03,
            schema={
                "packed": t.bitmap8,
                "num_responses": t.uint8_t,
                "target_addr": t.EUI64,
            },
            direction=False,
        )
        rssi_response: Final = ZCLCommandDef(
            id=0x04,
            schema={
                "replying_device": t.EUI64,
                "x": t.int16s,
                "y": t.int16s,
                "z": t.int16s,
                "rssi": t.int8s,
                "num_rssi_measurements": t.uint8_t,
            },
            direction=True,
        )
        send_pings: Final = ZCLCommandDef(
            id=0x05,
            schema={
                "target_addr": t.EUI64,
                "num_rssi_measurements": t.uint8_t,
                "calculation_period": t.uint16_t,
            },
            direction=False,
        )
        anchor_node_announce: Final = ZCLCommandDef(
            id=0x06,
            schema={
                "anchor_node_ieee_addr": t.EUI64,
                "x": t.int16s,
                "y": t.int16s,
                "z": t.int16s,
            },
            direction=False,
        )

    class ClientCommandDefs(BaseCommandDefs):
        dev_config_response: Final = ZCLCommandDef(
            id=0x00,
            schema={
                "status": foundation.Status,
                "power?": t.int16s,
                "path_loss_exponent?": t.uint16_t,
                "calculation_period?": t.uint16_t,
                "num_rssi_measurements?": t.uint8_t,
                "reporting_period?": t.uint16_t,
            },
            direction=True,
        )
        location_data_response: Final = ZCLCommandDef(
            id=0x01,
            schema={
                "status": foundation.Status,
                "location_type?": t.uint8_t,
                "coordinate1?": t.int16s,
                "coordinate2?": t.int16s,
                "coordinate3?": t.int16s,
                "power?": t.uint16_t,
                "path_loss_exponent?": t.uint8_t,
                "location_method?": t.uint8_t,
                "quality_measure?": t.uint8_t,
                "location_age?": t.uint16_t,
            },
            direction=True,
        )
        location_data_notification: Final = ZCLCommandDef(
            id=0x02, schema={}, direction=False
        )
        compact_location_data_notification: Final = ZCLCommandDef(
            id=0x03, schema={}, direction=False
        )
        rssi_ping: Final = ZCLCommandDef(
            id=0x04, schema={"location_type": t.uint8_t}, direction=False
        )
        rssi_req: Final = ZCLCommandDef(id=0x05, schema={}, direction=False)
        report_rssi_measurements: Final = ZCLCommandDef(
            id=0x06,
            schema={
                "measuring_device": t.EUI64,
                "neighbors": t.LVList[NeighborInfo],
            },
            direction=False,
        )
        request_own_location: Final = ZCLCommandDef(
            id=0x07, schema={"ieee_of_blind_node": t.EUI64}, direction=False
        )


class Reliability(t.enum8):
    No_fault_detected = 0
    No_sensor = 1
    Over_range = 2
    Under_range = 3
    Open_loop = 4
    Shorted_loop = 5
    No_output = 6
    Unreliable_other = 7
    Process_error = 8
    Multi_state_fault = 9
    Configuration_error = 10


class AnalogInput(Cluster):
    Reliability: Final = Reliability

    cluster_id: Final = 0x000C
    ep_attribute: Final = "analog_input"

    class AttributeDefs(BaseAttributeDefs):
        description: Final = ZCLAttributeDef(
            id=0x001C, type=t.CharacterString, access="r*w"
        )
        max_present_value: Final = ZCLAttributeDef(
            id=0x0041, type=t.Single, access="r*w"
        )
        min_present_value: Final = ZCLAttributeDef(
            id=0x0045, type=t.Single, access="r*w"
        )
        out_of_service: Final = ZCLAttributeDef(
            id=0x0051, type=t.Bool, access="r*w", mandatory=True
        )
        present_value: Final = ZCLAttributeDef(
            id=0x0055, type=t.Single, access="rwp", mandatory=True
        )
        reliability: Final = ZCLAttributeDef(id=0x0067, type=Reliability, access="r*w")
        resolution: Final = ZCLAttributeDef(id=0x006A, type=t.Single, access="r*w")
        status_flags: Final = ZCLAttributeDef(
            id=0x006F, type=t.bitmap8, access="rp", mandatory=True
        )
        engineering_units: Final = ZCLAttributeDef(
            id=0x0075, type=t.enum16, access="r*w"
        )
        application_type: Final = ZCLAttributeDef(
            id=0x0100, type=t.uint32_t, access="r"
        )
        cluster_revision: Final = foundation.ZCL_CLUSTER_REVISION_ATTR
        reporting_status: Final = foundation.ZCL_REPORTING_STATUS_ATTR


class AnalogOutput(Cluster):
    cluster_id: Final = 0x000D
    ep_attribute: Final = "analog_output"

    class AttributeDefs(BaseAttributeDefs):
        description: Final = ZCLAttributeDef(
            id=0x001C, type=t.CharacterString, access="r*w"
        )
        max_present_value: Final = ZCLAttributeDef(
            id=0x0041, type=t.Single, access="r*w"
        )
        min_present_value: Final = ZCLAttributeDef(
            id=0x0045, type=t.Single, access="r*w"
        )
        out_of_service: Final = ZCLAttributeDef(
            id=0x0051, type=t.Bool, access="r*w", mandatory=True
        )
        present_value: Final = ZCLAttributeDef(
            id=0x0055, type=t.Single, access="rwp", mandatory=True
        )
        # 0x0057: ZCLAttributeDef('priority_array', type=TODO.array),  # Array of 16 structures of (boolean,
        # single precision)
        reliability: Final = ZCLAttributeDef(id=0x0067, type=t.enum8, access="r*w")
        relinquish_default: Final = ZCLAttributeDef(
            id=0x0068, type=t.Single, access="r*w"
        )
        resolution: Final = ZCLAttributeDef(id=0x006A, type=t.Single, access="r*w")
        status_flags: Final = ZCLAttributeDef(
            id=0x006F, type=t.bitmap8, access="rp", mandatory=True
        )
        engineering_units: Final = ZCLAttributeDef(
            id=0x0075, type=t.enum16, access="r*w"
        )
        application_type: Final = ZCLAttributeDef(
            id=0x0100, type=t.uint32_t, access="r"
        )
        cluster_revision: Final = foundation.ZCL_CLUSTER_REVISION_ATTR
        reporting_status: Final = foundation.ZCL_REPORTING_STATUS_ATTR


class AnalogValue(Cluster):
    cluster_id: Final = 0x000E
    ep_attribute: Final = "analog_value"

    class AttributeDefs(BaseAttributeDefs):
        description: Final = ZCLAttributeDef(
            id=0x001C, type=t.CharacterString, access="r*w"
        )
        out_of_service: Final = ZCLAttributeDef(
            id=0x0051, type=t.Bool, access="r*w", mandatory=True
        )
        present_value: Final = ZCLAttributeDef(
            id=0x0055, type=t.Single, access="rw", mandatory=True
        )
        # 0x0057: ('priority_array', TODO.array),  # Array of 16 structures of (boolean,
        # single precision)
        reliability: Final = ZCLAttributeDef(id=0x0067, type=t.enum8, access="r*w")
        relinquish_default: Final = ZCLAttributeDef(
            id=0x0068, type=t.Single, access="r*w"
        )
        status_flags: Final = ZCLAttributeDef(
            id=0x006F, type=t.bitmap8, access="r", mandatory=True
        )
        engineering_units: Final = ZCLAttributeDef(
            id=0x0075, type=t.enum16, access="r*w"
        )
        application_type: Final = ZCLAttributeDef(
            id=0x0100, type=t.uint32_t, access="r"
        )
        cluster_revision: Final = foundation.ZCL_CLUSTER_REVISION_ATTR
        reporting_status: Final = foundation.ZCL_REPORTING_STATUS_ATTR


class BinaryInput(Cluster):
    cluster_id: Final = 0x000F
    name: Final = "Binary Input (Basic)"
    ep_attribute: Final = "binary_input"

    class AttributeDefs(BaseAttributeDefs):
        active_text: Final = ZCLAttributeDef(
            id=0x0004, type=t.CharacterString, access="r*w"
        )
        description: Final = ZCLAttributeDef(
            id=0x001C, type=t.CharacterString, access="r*w"
        )
        inactive_text: Final = ZCLAttributeDef(
            id=0x002E, type=t.CharacterString, access="r*w"
        )
        out_of_service: Final = ZCLAttributeDef(
            id=0x0051, type=t.Bool, access="r*w", mandatory=True
        )
        polarity: Final = ZCLAttributeDef(id=0x0054, type=t.enum8, access="r")
        present_value: Final = ZCLAttributeDef(
            id=0x0055, type=t.Bool, access="r*w", mandatory=True
        )
        reliability: Final = ZCLAttributeDef(id=0x0067, type=t.enum8, access="r*w")
        status_flags: Final = ZCLAttributeDef(
            id=0x006F, type=t.bitmap8, access="r", mandatory=True
        )
        application_type: Final = ZCLAttributeDef(
            id=0x0100, type=t.uint32_t, access="r"
        )
        cluster_revision: Final = foundation.ZCL_CLUSTER_REVISION_ATTR
        reporting_status: Final = foundation.ZCL_REPORTING_STATUS_ATTR


class BinaryOutput(Cluster):
    cluster_id: Final = 0x0010
    ep_attribute: Final = "binary_output"

    class AttributeDefs(BaseAttributeDefs):
        active_text: Final = ZCLAttributeDef(
            id=0x0004, type=t.CharacterString, access="r*w"
        )
        description: Final = ZCLAttributeDef(
            id=0x001C, type=t.CharacterString, access="r*w"
        )
        inactive_text: Final = ZCLAttributeDef(
            id=0x002E, type=t.CharacterString, access="r*w"
        )
        minimum_off_time: Final = ZCLAttributeDef(
            id=0x0042, type=t.uint32_t, access="r*w"
        )
        minimum_on_time: Final = ZCLAttributeDef(
            id=0x0043, type=t.uint32_t, access="r*w"
        )
        out_of_service: Final = ZCLAttributeDef(
            id=0x0051, type=t.Bool, access="r*w", mandatory=True
        )
        polarity: Final = ZCLAttributeDef(id=0x0054, type=t.enum8, access="r")
        present_value: Final = ZCLAttributeDef(
            id=0x0055, type=t.Bool, access="r*w", mandatory=True
        )
        # 0x0057: ('priority_array', TODO.array),  # Array of 16 structures of (boolean,
        # single precision)
        reliability: Final = ZCLAttributeDef(id=0x0067, type=t.enum8, access="r*w")
        relinquish_default: Final = ZCLAttributeDef(
            id=0x0068, type=t.Bool, access="r*w"
        )
        resolution: Final = ZCLAttributeDef(
            id=0x006A, type=t.Single, access="r"
        )  # Does not seem to be in binary_output
        status_flags: Final = ZCLAttributeDef(
            id=0x006F, type=t.bitmap8, access="r", mandatory=True
        )
        engineering_units: Final = ZCLAttributeDef(
            id=0x0075, type=t.enum16, access="r"
        )  # Does not seem to be in binary_output
        application_type: Final = ZCLAttributeDef(
            id=0x0100, type=t.uint32_t, access="r"
        )
        cluster_revision: Final = foundation.ZCL_CLUSTER_REVISION_ATTR
        reporting_status: Final = foundation.ZCL_REPORTING_STATUS_ATTR


class BinaryValue(Cluster):
    cluster_id: Final = 0x0011
    ep_attribute: Final = "binary_value"

    class AttributeDefs(BaseAttributeDefs):
        active_text: Final = ZCLAttributeDef(
            id=0x0004, type=t.CharacterString, access="r*w"
        )
        description: Final = ZCLAttributeDef(
            id=0x001C, type=t.CharacterString, access="r*w"
        )
        inactive_text: Final = ZCLAttributeDef(
            id=0x002E, type=t.CharacterString, access="r*w"
        )
        minimum_off_time: Final = ZCLAttributeDef(
            id=0x0042, type=t.uint32_t, access="r*w"
        )
        minimum_on_time: Final = ZCLAttributeDef(
            id=0x0043, type=t.uint32_t, access="r*w"
        )
        out_of_service: Final = ZCLAttributeDef(
            id=0x0051, type=t.Bool, access="r*w", mandatory=True
        )
        present_value: Final = ZCLAttributeDef(
            id=0x0055, type=t.Single, access="r*w", mandatory=True
        )
        # 0x0057: ZCLAttributeDef('priority_array', type=TODO.array),  # Array of 16 structures of (boolean,
        # single precision)
        reliability: Final = ZCLAttributeDef(id=0x0067, type=t.enum8, access="r*w")
        relinquish_default: Final = ZCLAttributeDef(
            id=0x0068, type=t.Single, access="r*w"
        )
        status_flags: Final = ZCLAttributeDef(
            id=0x006F, type=t.bitmap8, access="r", mandatory=True
        )
        application_type: Final = ZCLAttributeDef(
            id=0x0100, type=t.uint32_t, access="r"
        )
        cluster_revision: Final = foundation.ZCL_CLUSTER_REVISION_ATTR
        reporting_status: Final = foundation.ZCL_REPORTING_STATUS_ATTR


class MultistateInput(Cluster):
    cluster_id: Final = 0x0012
    ep_attribute: Final = "multistate_input"

    class AttributeDefs(BaseAttributeDefs):
        state_text: Final = ZCLAttributeDef(
            id=0x000E, type=t.List[t.CharacterString], access="r*w"
        )
        description: Final = ZCLAttributeDef(
            id=0x001C, type=t.CharacterString, access="r*w"
        )
        number_of_states: Final = ZCLAttributeDef(
            id=0x004A, type=t.uint16_t, access="r*w"
        )
        out_of_service: Final = ZCLAttributeDef(
            id=0x0051, type=t.Bool, access="r*w", mandatory=True
        )
        present_value: Final = ZCLAttributeDef(
            id=0x0055, type=t.Single, access="r*w", mandatory=True
        )
        # 0x0057: ('priority_array', TODO.array),  # Array of 16 structures of (boolean,
        # single precision)
        reliability: Final = ZCLAttributeDef(id=0x0067, type=t.enum8, access="r*w")
        status_flags: Final = ZCLAttributeDef(
            id=0x006F, type=t.bitmap8, access="r", mandatory=True
        )
        application_type: Final = ZCLAttributeDef(
            id=0x0100, type=t.uint32_t, access="r"
        )
        cluster_revision: Final = foundation.ZCL_CLUSTER_REVISION_ATTR
        reporting_status: Final = foundation.ZCL_REPORTING_STATUS_ATTR


class MultistateOutput(Cluster):
    cluster_id: Final = 0x0013
    ep_attribute: Final = "multistate_output"

    class AttributeDefs(BaseAttributeDefs):
        state_text: Final = ZCLAttributeDef(
            id=0x000E, type=t.List[t.CharacterString], access="r*w"
        )
        description: Final = ZCLAttributeDef(
            id=0x001C, type=t.CharacterString, access="r*w"
        )
        number_of_states: Final = ZCLAttributeDef(
            id=0x004A, type=t.uint16_t, access="r*w", mandatory=True
        )
        out_of_service: Final = ZCLAttributeDef(
            id=0x0051, type=t.Bool, access="r*w", mandatory=True
        )
        present_value: Final = ZCLAttributeDef(
            id=0x0055, type=t.Single, access="r*w", mandatory=True
        )
        # 0x0057: ZCLAttributeDef('priority_array', type=TODO.array),  # Array of 16 structures of (boolean,
        # single precision)
        reliability: Final = ZCLAttributeDef(id=0x0067, type=t.enum8, access="r*w")
        relinquish_default: Final = ZCLAttributeDef(
            id=0x0068, type=t.Single, access="r*w"
        )
        status_flags: Final = ZCLAttributeDef(
            id=0x006F, type=t.bitmap8, access="r", mandatory=True
        )
        application_type: Final = ZCLAttributeDef(
            id=0x0100, type=t.uint32_t, access="r"
        )
        cluster_revision: Final = foundation.ZCL_CLUSTER_REVISION_ATTR
        reporting_status: Final = foundation.ZCL_REPORTING_STATUS_ATTR


class MultistateValue(Cluster):
    cluster_id: Final = 0x0014
    ep_attribute: Final = "multistate_value"

    class AttributeDefs(BaseAttributeDefs):
        state_text: Final = ZCLAttributeDef(
            id=0x000E, type=t.List[t.CharacterString], access="r*w"
        )
        description: Final = ZCLAttributeDef(
            id=0x001C, type=t.CharacterString, access="r*w"
        )
        number_of_states: Final = ZCLAttributeDef(
            id=0x004A, type=t.uint16_t, access="r*w", mandatory=True
        )
        out_of_service: Final = ZCLAttributeDef(
            id=0x0051, type=t.Bool, access="r*w", mandatory=True
        )
        present_value: Final = ZCLAttributeDef(
            id=0x0055, type=t.Single, access="r*w", mandatory=True
        )
        # 0x0057: ZCLAttributeDef('priority_array', type=TODO.array),  # Array of 16 structures of (boolean,
        # single precision)
        reliability: Final = ZCLAttributeDef(id=0x0067, type=t.enum8, access="r*w")
        relinquish_default: Final = ZCLAttributeDef(
            id=0x0068, type=t.Single, access="r*w"
        )
        status_flags: Final = ZCLAttributeDef(
            id=0x006F, type=t.bitmap8, access="r", mandatory=True
        )
        application_type: Final = ZCLAttributeDef(
            id=0x0100, type=t.uint32_t, access="r"
        )
        cluster_revision: Final = foundation.ZCL_CLUSTER_REVISION_ATTR
        reporting_status: Final = foundation.ZCL_REPORTING_STATUS_ATTR


class StartupControl(t.enum8):
    Part_of_network = 0x00
    Form_network = 0x01
    Rejoin_network = 0x02
    Start_from_scratch = 0x03


class NetworkKeyType(t.enum8):
    Standard = 0x01


class Commissioning(Cluster):
    """Attributes and commands for commissioning and
    managing a ZigBee device.
    """

    StartupControl: Final = StartupControl
    NetworkKeyType: Final = NetworkKeyType

    cluster_id: Final = 0x0015
    ep_attribute: Final = "commissioning"

    class AttributeDefs(BaseAttributeDefs):
        # Startup Parameters
        short_address: Final = ZCLAttributeDef(
            id=0x0000, type=t.uint16_t, access="rw", mandatory=True
        )
        extended_pan_id: Final = ZCLAttributeDef(
            id=0x0001, type=t.EUI64, access="rw", mandatory=True
        )
        pan_id: Final = ZCLAttributeDef(
            id=0x0002, type=t.uint16_t, access="rw", mandatory=True
        )
        channel_mask: Final = ZCLAttributeDef(
            id=0x0003, type=t.Channels, access="rw", mandatory=True
        )
        protocol_version: Final = ZCLAttributeDef(
            id=0x0004, type=t.uint8_t, access="rw", mandatory=True
        )
        stack_profile: Final = ZCLAttributeDef(
            id=0x0005, type=t.uint8_t, access="rw", mandatory=True
        )
        startup_control: Final = ZCLAttributeDef(
            id=0x0006, type=StartupControl, access="rw", mandatory=True
        )
        trust_center_address: Final = ZCLAttributeDef(
            id=0x0010, type=t.EUI64, access="rw", mandatory=True
        )
        trust_center_master_key: Final = ZCLAttributeDef(
            id=0x0011, type=t.KeyData, access="rw"
        )
        network_key: Final = ZCLAttributeDef(
            id=0x0012, type=t.KeyData, access="rw", mandatory=True
        )
        use_insecure_join: Final = ZCLAttributeDef(
            id=0x0013, type=t.Bool, access="rw", mandatory=True
        )
        preconfigured_link_key: Final = ZCLAttributeDef(
            id=0x0014, type=t.KeyData, access="rw", mandatory=True
        )
        network_key_seq_num: Final = ZCLAttributeDef(
            id=0x0015, type=t.uint8_t, access="rw", mandatory=True
        )
        network_key_type: Final = ZCLAttributeDef(
            id=0x0016, type=NetworkKeyType, access="rw", mandatory=True
        )
        network_manager_address: Final = ZCLAttributeDef(
            id=0x0017, type=t.uint16_t, access="rw", mandatory=True
        )
        # Join Parameters
        scan_attempts: Final = ZCLAttributeDef(id=0x0020, type=t.uint8_t, access="rw")
        time_between_scans: Final = ZCLAttributeDef(
            id=0x0021, type=t.uint16_t, access="rw"
        )
        rejoin_interval: Final = ZCLAttributeDef(
            id=0x0022, type=t.uint16_t, access="rw"
        )
        max_rejoin_interval: Final = ZCLAttributeDef(
            id=0x0023, type=t.uint16_t, access="rw"
        )
        # End Device Parameters
        indirect_poll_rate: Final = ZCLAttributeDef(
            id=0x0030, type=t.uint16_t, access="rw"
        )
        parent_retry_threshold: Final = ZCLAttributeDef(
            id=0x0031, type=t.uint8_t, access="r"
        )
        # Concentrator Parameters
        concentrator_flag: Final = ZCLAttributeDef(id=0x0040, type=t.Bool, access="rw")
        concentrator_radius: Final = ZCLAttributeDef(
            id=0x0041, type=t.uint8_t, access="rw"
        )
        concentrator_discovery_time: Final = ZCLAttributeDef(
            id=0x0042, type=t.uint8_t, access="rw"
        )
        cluster_revision: Final = foundation.ZCL_CLUSTER_REVISION_ATTR
        reporting_status: Final = foundation.ZCL_REPORTING_STATUS_ATTR

    class ServerCommandDefs(BaseCommandDefs):
        restart_device: Final = ZCLCommandDef(
            id=0x00,
            schema={"options": t.bitmap8, "delay": t.uint8_t, "jitter": t.uint8_t},
            direction=False,
        )
        save_startup_parameters: Final = ZCLCommandDef(
            id=0x01,
            schema={"options": t.bitmap8, "index": t.uint8_t},
            direction=False,
        )
        restore_startup_parameters: Final = ZCLCommandDef(
            id=0x02,
            schema={"options": t.bitmap8, "index": t.uint8_t},
            direction=False,
        )
        reset_startup_parameters: Final = ZCLCommandDef(
            id=0x03,
            schema={"options": t.bitmap8, "index": t.uint8_t},
            direction=False,
        )

    class ClientCommandDefs(BaseCommandDefs):
        restart_device_response: Final = ZCLCommandDef(
            id=0x00, schema={"status": foundation.Status}, direction=True
        )
        save_startup_params_response: Final = ZCLCommandDef(
            id=0x01, schema={"status": foundation.Status}, direction=True
        )
        restore_startup_params_response: Final = ZCLCommandDef(
            id=0x02, schema={"status": foundation.Status}, direction=True
        )
        reset_startup_params_response: Final = ZCLCommandDef(
            id=0x03, schema={"status": foundation.Status}, direction=True
        )


class Partition(Cluster):
    cluster_id: Final = 0x0016
    ep_attribute: Final = "partition"

    class AttributeDefs(BaseAttributeDefs):
        maximum_incoming_transfer_size: Final = ZCLAttributeDef(
            id=0x0000,
            type=t.uint16_t,
            access="r",
            mandatory=True,
        )
        maximum_outgoing_transfer_size: Final = ZCLAttributeDef(
            id=0x0001,
            type=t.uint16_t,
            access="r",
            mandatory=True,
        )
        partitioned_frame_size: Final = ZCLAttributeDef(
            id=0x0002, type=t.uint8_t, access="rw", mandatory=True
        )
        large_frame_size: Final = ZCLAttributeDef(
            id=0x0003, type=t.uint16_t, access="rw", mandatory=True
        )
        number_of_ack_frame: Final = ZCLAttributeDef(
            id=0x0004, type=t.uint8_t, access="rw", mandatory=True
        )
        nack_timeout: Final = ZCLAttributeDef(
            id=0x0005, type=t.uint16_t, access="r", mandatory=True
        )
        interframe_delay: Final = ZCLAttributeDef(
            id=0x0006, type=t.uint8_t, access="rw", mandatory=True
        )
        number_of_send_retries: Final = ZCLAttributeDef(
            id=0x0007, type=t.uint8_t, access="r", mandatory=True
        )
        sender_timeout: Final = ZCLAttributeDef(
            id=0x0008, type=t.uint16_t, access="r", mandatory=True
        )
        receiver_timeout: Final = ZCLAttributeDef(
            id=0x0009, type=t.uint16_t, access="r", mandatory=True
        )
        cluster_revision: Final = foundation.ZCL_CLUSTER_REVISION_ATTR
        reporting_status: Final = foundation.ZCL_REPORTING_STATUS_ATTR


class ImageUpgradeStatus(t.enum8):
    Normal = 0x00
    Download_in_progress = 0x01
    Download_complete = 0x02
    Waiting_to_upgrade = 0x03
    Count_down = 0x04
    Wait_for_more = 0x05
    Waiting_to_Upgrade_via_External_Event = 0x06


class UpgradeActivationPolicy(t.enum8):
    OTA_server_allowed = 0x00
    Out_of_band_allowed = 0x01


class UpgradeTimeoutPolicy(t.enum8):
    Apply_after_timeout = 0x00
    Do_not_apply_after_timeout = 0x01


class ImageNotifyCommand(foundation.CommandSchema):
    class PayloadType(t.enum8):
        QueryJitter = 0x00
        QueryJitter_ManufacturerCode = 0x01
        QueryJitter_ManufacturerCode_ImageType = 0x02
        QueryJitter_ManufacturerCode_ImageType_NewFileVersion = 0x03

    payload_type: None = t.StructField(type=PayloadType)
    query_jitter: t.uint8_t
    manufacturer_code: t.uint16_t = t.StructField(
        requires=(
            lambda s: s.payload_type >= s.PayloadType.QueryJitter_ManufacturerCode
        )
    )
    image_type: t.uint16_t = t.StructField(
        requires=(
            lambda s: s.payload_type
            >= s.PayloadType.QueryJitter_ManufacturerCode_ImageType
        )
    )
    new_file_version: t.uint32_t = t.StructField(
        requires=(
            lambda s: s.payload_type
            >= s.PayloadType.QueryJitter_ManufacturerCode_ImageType_NewFileVersion
        )
    )


class QueryNextImageCommand(foundation.CommandSchema):
    class FieldControl(t.bitmap8):
        HardwareVersion = 0b00000001

    field_control: None = t.StructField(type=FieldControl)
    manufacturer_code: t.uint16_t
    image_type: t.uint16_t
    current_file_version: t.uint32_t
    hardware_version: t.uint16_t = t.StructField(
        requires=(lambda s: s.field_control & s.FieldControl.HardwareVersion)
    )


class ImageBlockCommand(foundation.CommandSchema):
    class FieldControl(t.bitmap8):
        RequestNodeAddr = 0b00000001
        MinimumBlockPeriod = 0b00000010

    field_control: None = t.StructField(type=FieldControl)
    manufacturer_code: t.uint16_t
    image_type: t.uint16_t
    file_version: t.uint32_t
    file_offset: t.uint32_t
    maximum_data_size: t.uint8_t
    request_node_addr: t.EUI64 = t.StructField(
        requires=(lambda s: s.field_control & s.FieldControl.RequestNodeAddr)
    )
    minimum_block_period: t.uint16_t = t.StructField(
        requires=(lambda s: s.field_control & s.FieldControl.MinimumBlockPeriod)
    )


class ImagePageCommand(foundation.CommandSchema):
    class FieldControl(t.bitmap8):
        RequestNodeAddr = 0b00000001

    field_control: None = t.StructField(type=FieldControl)
    manufacturer_code: t.uint16_t
    image_type: t.uint16_t
    file_version: t.uint32_t
    file_offset: t.uint32_t
    maximum_data_size: t.uint8_t
    page_size: t.uint16_t
    response_spacing: t.uint16_t
    request_node_addr: t.EUI64 = t.StructField(
        requires=lambda s: s.field_control & s.FieldControl.RequestNodeAddr
    )


class ImageBlockResponseCommand(foundation.CommandSchema):
    # All responses contain at least a status
    status: foundation.Status

    # Payload with `SUCCESS` status
    manufacturer_code: t.uint16_t = t.StructField(
        requires=lambda s: s.status == foundation.Status.SUCCESS
    )
    image_type: t.uint16_t = t.StructField(
        requires=lambda s: s.status == foundation.Status.SUCCESS
    )
    file_version: t.uint32_t = t.StructField(
        requires=lambda s: s.status == foundation.Status.SUCCESS
    )
    file_offset: t.uint32_t = t.StructField(
        requires=lambda s: s.status == foundation.Status.SUCCESS
    )
    image_data: t.LVBytes = t.StructField(
        requires=lambda s: s.status == foundation.Status.SUCCESS
    )

    # Payload with `WAIT_FOR_DATA` status
    current_time: t.UTCTime = t.StructField(
        requires=lambda s: s.status == foundation.Status.WAIT_FOR_DATA
    )
    request_time: t.UTCTime = t.StructField(
        requires=lambda s: s.status == foundation.Status.WAIT_FOR_DATA
    )
    minimum_block_period: t.uint16_t = t.StructField(
        requires=lambda s: s.status == foundation.Status.WAIT_FOR_DATA
    )


class Ota(Cluster):
    ImageUpgradeStatus: Final = ImageUpgradeStatus
    UpgradeActivationPolicy: Final = UpgradeActivationPolicy
    UpgradeTimeoutPolicy: Final = UpgradeTimeoutPolicy
    ImageNotifyCommand: Final = ImageNotifyCommand
    QueryNextImageCommand: Final = QueryNextImageCommand
    ImageBlockCommand: Final = ImageBlockCommand
    ImagePageCommand: Final = ImagePageCommand
    ImageBlockResponseCommand: Final = ImageBlockResponseCommand

    cluster_id: Final = 0x0019
    ep_attribute: Final = "ota"

    class AttributeDefs(BaseAttributeDefs):
        upgrade_server_id: Final = ZCLAttributeDef(
            id=0x0000, type=t.EUI64, access="r", mandatory=True
        )
        file_offset: Final = ZCLAttributeDef(id=0x0001, type=t.uint32_t, access="r")
        current_file_version: Final = ZCLAttributeDef(
            id=0x0002, type=t.uint32_t, access="r"
        )
        current_zigbee_stack_version: Final = ZCLAttributeDef(
            id=0x0003, type=t.uint16_t, access="r"
        )
        downloaded_file_version: Final = ZCLAttributeDef(
            id=0x0004, type=t.uint32_t, access="r"
        )
        downloaded_zigbee_stack_version: Final = ZCLAttributeDef(
            id=0x0005, type=t.uint16_t, access="r"
        )
        image_upgrade_status: Final = ZCLAttributeDef(
            id=0x0006, type=ImageUpgradeStatus, access="r", mandatory=True
        )
        manufacturer_id: Final = ZCLAttributeDef(id=0x0007, type=t.uint16_t, access="r")
        image_type_id: Final = ZCLAttributeDef(id=0x0008, type=t.uint16_t, access="r")
        minimum_block_req_delay: Final = ZCLAttributeDef(
            id=0x0009, type=t.uint16_t, access="r"
        )
        image_stamp: Final = ZCLAttributeDef(id=0x000A, type=t.uint32_t, access="r")
        upgrade_activation_policy: Final = ZCLAttributeDef(
            id=0x000B, type=UpgradeActivationPolicy, access="r"
        )
        upgrade_timeout_policy: Final = ZCLAttributeDef(
            id=0x000C, type=UpgradeTimeoutPolicy, access="r"
        )
        cluster_revision: Final = foundation.ZCL_CLUSTER_REVISION_ATTR
        reporting_status: Final = foundation.ZCL_REPORTING_STATUS_ATTR

    class ServerCommandDefs(BaseCommandDefs):
        query_next_image: Final = ZCLCommandDef(
            id=0x01, schema=QueryNextImageCommand, direction=False
        )
        image_block: Final = ZCLCommandDef(
            id=0x03, schema=ImageBlockCommand, direction=False
        )
        image_page: Final = ZCLCommandDef(
            id=0x04, schema=ImagePageCommand, direction=False
        )
        upgrade_end: Final = ZCLCommandDef(
            id=0x06,
            schema={
                "status": foundation.Status,
                "manufacturer_code": t.uint16_t,
                "image_type": t.uint16_t,
                "file_version": t.uint32_t,
            },
            direction=False,
        )
        query_specific_file: Final = ZCLCommandDef(
            id=0x08,
            schema={
                "request_node_addr": t.EUI64,
                "manufacturer_code": t.uint16_t,
                "image_type": t.uint16_t,
                "file_version": t.uint32_t,
                "current_zigbee_stack_version": t.uint16_t,
            },
            direction=False,
        )

    class ClientCommandDefs(BaseCommandDefs):
        image_notify: Final = ZCLCommandDef(
            id=0x00, schema=ImageNotifyCommand, direction=False
        )
        query_next_image_response: Final = ZCLCommandDef(
            id=0x02,
            schema={
                "status": foundation.Status,
                "manufacturer_code?": t.uint16_t,
                "image_type?": t.uint16_t,
                "file_version?": t.uint32_t,
                "image_size?": t.uint32_t,
            },
            direction=True,
        )
        image_block_response: Final = ZCLCommandDef(
            id=0x05,
            schema=ImageBlockResponseCommand,
            direction=True,
        )
        upgrade_end_response: Final = ZCLCommandDef(
            id=0x07,
            schema={
                "manufacturer_code": t.uint16_t,
                "image_type": t.uint16_t,
                "file_version": t.uint32_t,
                "current_time": t.UTCTime,
                "upgrade_time": t.UTCTime,
            },
            direction=True,
        )
        query_specific_file_response: Final = ZCLCommandDef(
            id=0x09,
            schema={
                "status": foundation.Status,
                "manufacturer_code?": t.uint16_t,
                "image_type?": t.uint16_t,
                "file_version?": t.uint32_t,
                "image_size?": t.uint32_t,
            },
            direction=True,
        )

    def handle_cluster_request(
        self,
        hdr: foundation.ZCLHeader,
        args: list[Any],
        *,
        dst_addressing: AddressingMode | None = None,
    ):
        # We don't want the cluster to do anything here because it would interfere with
        # the OTA manager
        device = self.endpoint.device
        if device.ota_in_progress:
            return

        if (
            hdr.direction == foundation.Direction.Client_to_Server
            and hdr.command_id == self.ServerCommandDefs.query_next_image.id
        ):
            self.create_catching_task(
                self._handle_query_next_image(hdr, args),
            )
        elif (
            hdr.direction == foundation.Direction.Client_to_Server
            and hdr.command_id == self.ServerCommandDefs.image_block.id
        ):
            self.create_catching_task(
                self._handle_image_block_req(hdr, args),
            )

    async def _handle_query_next_image(self, hdr, cmd):
        # Always send no image available response so that the device stops asking
        await self.query_next_image_response(
            foundation.Status.NO_IMAGE_AVAILABLE, tsn=hdr.tsn
        )

        device = self.endpoint.device
        img = await device.application.ota.get_ota_image(device, cmd)

        if img is None:
            self.debug("No OTA image is available")
            return

        # send an event to listener(s) to let them know that an image is available
        device.listener_event(
            "device_ota_update_available",
            img,
            cmd.current_file_version,
        )

    async def _handle_image_block_req(self, hdr, cmd):
        # Abort any running firmware update (i.e. the integration is reloaded midway)
        await self.image_block_response(foundation.Status.ABORT, tsn=hdr.tsn)


class ScheduleRecord(t.Struct):
    phase_id: t.uint8_t
    scheduled_time: t.uint16_t


class PowerProfilePhase(t.Struct):
    energy_phase_id: t.uint8_t
    macro_phase_id: t.uint8_t
    expected_duration: t.uint16_t
    peak_power: t.uint16_t
    energy: t.uint16_t


class PowerProfileType(t.Struct):
    power_profile_id: t.uint8_t
    energy_phase_id: t.uint8_t
    power_profile_remote_control: t.Bool
    power_profile_state: t.uint8_t


class PowerProfile(Cluster):
    ScheduleRecord: Final = ScheduleRecord
    PowerProfilePhase: Final = PowerProfilePhase
    PowerProfile: Final = PowerProfileType

    cluster_id: Final = 0x001A
    ep_attribute: Final = "power_profile"

    class AttributeDefs(BaseAttributeDefs):
        total_profile_num: Final = ZCLAttributeDef(
            id=0x0000, type=t.uint8_t, access="r", mandatory=True
        )
        multiple_scheduling: Final = ZCLAttributeDef(
            id=0x0001, type=t.Bool, access="r", mandatory=True
        )
        energy_formatting: Final = ZCLAttributeDef(
            id=0x0002, type=t.bitmap8, access="r", mandatory=True
        )
        energy_remote: Final = ZCLAttributeDef(
            id=0x0003, type=t.Bool, access="r", mandatory=True
        )
        schedule_mode: Final = ZCLAttributeDef(
            id=0x0004, type=t.bitmap8, access="rwp", mandatory=True
        )
        cluster_revision: Final = foundation.ZCL_CLUSTER_REVISION_ATTR
        reporting_status: Final = foundation.ZCL_REPORTING_STATUS_ATTR

    class ServerCommandDefs(BaseCommandDefs):
        power_profile_request: Final = ZCLCommandDef(
            id=0x00, schema={"power_profile_id": t.uint8_t}, direction=False
        )
        power_profile_state_request: Final = ZCLCommandDef(
            id=0x01, schema={}, direction=False
        )
        get_power_profile_price_response: Final = ZCLCommandDef(
            id=0x02,
            schema={
                "power_profile_id": t.uint8_t,
                "currency": t.uint16_t,
                "price": t.uint32_t,
                "price_trailing_digit": t.uint8_t,
            },
            direction=True,
        )
        get_overall_schedule_price_response: Final = ZCLCommandDef(
            id=0x03,
            schema={
                "currency": t.uint16_t,
                "price": t.uint32_t,
                "price_trailing_digit": t.uint8_t,
            },
            direction=True,
        )
        energy_phases_schedule_notification: Final = ZCLCommandDef(
            id=0x04,
            schema={
                "power_profile_id": t.uint8_t,
                "scheduled_phases": t.LVList[ScheduleRecord],
            },
            direction=False,
        )
        energy_phases_schedule_response: Final = ZCLCommandDef(
            id=0x05,
            schema={
                "power_profile_id": t.uint8_t,
                "scheduled_phases": t.LVList[ScheduleRecord],
            },
            direction=True,
        )
        power_profile_schedule_constraints_request: Final = ZCLCommandDef(
            id=0x06,
            schema={"power_profile_id": t.uint8_t},
            direction=False,
        )
        energy_phases_schedule_state_request: Final = ZCLCommandDef(
            id=0x07,
            schema={"power_profile_id": t.uint8_t},
            direction=False,
        )
        get_power_profile_price_extended_response: Final = ZCLCommandDef(
            id=0x08,
            schema={
                "power_profile_id": t.uint8_t,
                "currency": t.uint16_t,
                "price": t.uint32_t,
                "price_trailing_digit": t.uint8_t,
            },
            direction=True,
        )

    class ClientCommandDefs(BaseCommandDefs):
        power_profile_notification: Final = ZCLCommandDef(
            id=0x00,
            schema={
                "total_profile_num": t.uint8_t,
                "power_profile_id": t.uint8_t,
                "transfer_phases": t.LVList[PowerProfilePhase],
            },
            direction=False,
        )
        power_profile_response: Final = ZCLCommandDef(
            id=0x01,
            schema={
                "total_profile_num": t.uint8_t,
                "power_profile_id": t.uint8_t,
                "transfer_phases": t.LVList[PowerProfilePhase],
            },
            direction=True,
        )
        power_profile_state_response: Final = ZCLCommandDef(
            id=0x02,
            schema={"power_profiles": t.LVList[PowerProfileType]},
            direction=True,
        )
        get_power_profile_price: Final = ZCLCommandDef(
            id=0x03, schema={"power_profile_id": t.uint8_t}, direction=False
        )
        power_profile_state_notification: Final = ZCLCommandDef(
            id=0x04,
            schema={"power_profiles": t.LVList[PowerProfileType]},
            direction=False,
        )
        get_overall_schedule_price: Final = ZCLCommandDef(
            id=0x05, schema={}, direction=False
        )
        energy_phases_schedule_request: Final = ZCLCommandDef(
            id=0x06,
            schema={"power_profile_id": t.uint8_t},
            direction=False,
        )
        energy_phases_schedule_state_response: Final = ZCLCommandDef(
            id=0x07,
            schema={
                "power_profile_id": t.uint8_t,
                "num_scheduled_energy_phases": t.uint8_t,
            },
            direction=True,
        )
        energy_phases_schedule_state_notification: Final = ZCLCommandDef(
            id=0x08,
            schema={
                "power_profile_id": t.uint8_t,
                "num_scheduled_energy_phases": t.uint8_t,
            },
            direction=False,
        )
        power_profile_schedule_constraints_notification: Final = ZCLCommandDef(
            id=0x09,
            schema={
                "power_profile_id": t.uint8_t,
                "start_after": t.uint16_t,
                "stop_before": t.uint16_t,
            },
            direction=False,
        )
        power_profile_schedule_constraints_response: Final = ZCLCommandDef(
            id=0x0A,
            schema={
                "power_profile_id": t.uint8_t,
                "start_after": t.uint16_t,
                "stop_before": t.uint16_t,
            },
            direction=True,
        )
        get_power_profile_price_extended: Final = ZCLCommandDef(
            id=0x0B,
            schema={
                "options": t.bitmap8,
                "power_profile_id": t.uint8_t,
                "power_profile_start_time?": t.uint16_t,
            },
            direction=False,
        )


class ApplianceControl(Cluster):
    cluster_id: Final = 0x001B
    ep_attribute: Final = "appliance_control"

    class AttributeDefs(BaseAttributeDefs):
        start_time: Final = ZCLAttributeDef(
            id=0x0000, type=t.uint16_t, access="rp", mandatory=True
        )
        finish_time: Final = ZCLAttributeDef(
            id=0x0001, type=t.uint16_t, access="rp", mandatory=True
        )
        remaining_time: Final = ZCLAttributeDef(id=0x0002, type=t.uint16_t, access="rp")
        cluster_revision: Final = foundation.ZCL_CLUSTER_REVISION_ATTR
        reporting_status: Final = foundation.ZCL_REPORTING_STATUS_ATTR


class PollControl(Cluster):
    cluster_id: Final = 0x0020
    name: Final = "Poll Control"
    ep_attribute: Final = "poll_control"

    class AttributeDefs(BaseAttributeDefs):
        checkin_interval: Final = ZCLAttributeDef(
            id=0x0000, type=t.uint32_t, access="rw", mandatory=True
        )
        long_poll_interval: Final = ZCLAttributeDef(
            id=0x0001, type=t.uint32_t, access="r", mandatory=True
        )
        short_poll_interval: Final = ZCLAttributeDef(
            id=0x0002, type=t.uint16_t, access="r", mandatory=True
        )
        fast_poll_timeout: Final = ZCLAttributeDef(
            id=0x0003, type=t.uint16_t, access="rw", mandatory=True
        )
        checkin_interval_min: Final = ZCLAttributeDef(
            id=0x0004, type=t.uint32_t, access="r"
        )
        long_poll_interval_min: Final = ZCLAttributeDef(
            id=0x0005, type=t.uint32_t, access="r"
        )
        fast_poll_timeout_max: Final = ZCLAttributeDef(
            id=0x0006, type=t.uint16_t, access="r"
        )
        cluster_revision: Final = foundation.ZCL_CLUSTER_REVISION_ATTR
        reporting_status: Final = foundation.ZCL_REPORTING_STATUS_ATTR

    class ServerCommandDefs(BaseCommandDefs):
        checkin_response: Final = ZCLCommandDef(
            id=0x00,
            schema={"start_fast_polling": t.Bool, "fast_poll_timeout": t.uint16_t},
            direction=True,
        )
        fast_poll_stop: Final = ZCLCommandDef(id=0x01, schema={}, direction=False)
        set_long_poll_interval: Final = ZCLCommandDef(
            id=0x02, schema={"new_long_poll_interval": t.uint32_t}, direction=False
        )
        set_short_poll_interval: Final = ZCLCommandDef(
            id=0x03,
            schema={"new_short_poll_interval": t.uint16_t},
            direction=False,
        )

    class ClientCommandDefs(BaseCommandDefs):
<<<<<<< HEAD
        checkin: Final = ZCLCommandDef(id=0x0000, schema={}, direction=False)
=======
        checkin: Final = ZCLCommandDef(id=0x0000, schema={}, direction=False)


class GreenPowerProxy(Cluster):
    cluster_id: Final = 0x0021
    ep_attribute: Final = "green_power"


class KeepAlive(Cluster):
    """Keep Alive cluster definition."""

    cluster_id: Final = 0x0025
    ep_attribute: Final = "keep_alive"

    class AttributeDefs(BaseAttributeDefs):
        """Keep Alive cluster attributes."""

        tc_keep_alive_base: Final = ZCLAttributeDef(
            id=0x0000, type=t.uint8_t, access="r", mandatory=True
        )
        tc_keep_alive_jitter: Final = ZCLAttributeDef(
            id=0x0001, type=t.uint16_t, access="r", mandatory=True
        )
>>>>>>> b8c989ec
<|MERGE_RESOLUTION|>--- conflicted
+++ resolved
@@ -2470,15 +2470,7 @@
         )
 
     class ClientCommandDefs(BaseCommandDefs):
-<<<<<<< HEAD
         checkin: Final = ZCLCommandDef(id=0x0000, schema={}, direction=False)
-=======
-        checkin: Final = ZCLCommandDef(id=0x0000, schema={}, direction=False)
-
-
-class GreenPowerProxy(Cluster):
-    cluster_id: Final = 0x0021
-    ep_attribute: Final = "green_power"
 
 
 class KeepAlive(Cluster):
@@ -2495,5 +2487,4 @@
         )
         tc_keep_alive_jitter: Final = ZCLAttributeDef(
             id=0x0001, type=t.uint16_t, access="r", mandatory=True
-        )
->>>>>>> b8c989ec
+        )